--- conflicted
+++ resolved
@@ -22,17 +22,9 @@
 ]
 
 dependencies = [
-<<<<<<< HEAD
-    # Workspace packages (pinned for reproducible builds)
-    "tta-ai-framework==0.1.0",
-    "tta-narrative-engine==0.1.0",
-    # TTA.dev packages (external repository)
-    "tta-dev-primitives>=0.1.0",
-=======
     # Workspace packages
     "tta-ai-framework",
     "tta-narrative-engine",
->>>>>>> 8b1ea815
     # Core dependencies
     "numpy>=1.24.0",
     "pandas>=2.0.0",
@@ -126,14 +118,8 @@
     "sentry-sdk[fastapi]>=2.0.0",
     # Docker Integration
     "docker>=7.0.0",
-<<<<<<< HEAD
-    "opentelemetry-api>=1.38.0",
-    "opentelemetry-sdk>=1.38.0",
-    "opentelemetry-exporter-prometheus>=0.59b0",
-=======
     "notebooklm-mcp>=2.0.11",
     "task>=0.1.0",
->>>>>>> 8b1ea815
 ]
 
 # DEPRECATED: Use dependency-groups instead (see below)
@@ -152,10 +138,7 @@
     "pyright>=1.1.350",
     "pre-commit>=3.5.0",
     "testcontainers>=4.12.0",
-<<<<<<< HEAD
-=======
     "prospector[with_pyright]>=1.10.2",
->>>>>>> 8b1ea815
 ]
 
 minimal = [
@@ -194,73 +177,6 @@
 # ============================================================================
 # UV DEPENDENCY GROUPS (PEP 735)
 # ============================================================================
-# Organized dependency groups for granular installation and faster CI/CD
-# Usage:
-#   uv sync                    # Install all groups (default)
-#   uv sync --group test       # Install only test dependencies
-#   uv sync --group lint       # Install only linting tools
-#   uv sync --group type       # Install only type checking tools
-
-[dependency-groups]
-# Development and testing utilities (synced by default with 'uv sync')
-# Development tools (IDE, debugging, pre-commit hooks)
-dev = [
-    "pre-commit>=3.5.0",
-    "ipython>=8.12.0",
-    "ipdb>=0.13.13",
-    "prospector[with_pyright]>=1.10.2",
-]
-
-# Testing frameworks and utilities
-test = [
-    # Core testing frameworks
-    "pytest>=7.3.1",
-    "pytest-asyncio>=0.23.0",
-    "pytest-cov>=5.0.0",
-    "pytest-order>=1.3.0",
-    "pytest-rich>=0.2.0",
-    "pytest-timeout>=2.3.0",
-    "pytest-xdist>=3.6.0",
-    "pytest-rerunfailures>=15.0.0",
-    "testcontainers>=4.12.0",
-    # Advanced testing tools
-    "hypothesis>=6.100.0", # Property-based testing
-    "mutmut>=2.4.0", # Mutation testing
-    "pytest-benchmark>=4.0.0", # Performance benchmarking
-    "pact-python>=2.2.0", # Contract testing
-    "cosmic-ray>=8.4.3",
-]
-
-# Staging environment tools (monitoring, profiling, debugging)
-staging = [
-    "py-spy>=0.3.14", # Profiling
-    "memory-profiler>=0.61.0", # Memory profiling
-    "prometheus-client>=0.20.0", # Metrics
-]
-
-# Production environment (minimal - uses main dependencies)
-production = []
-
-# Linting and formatting tools
-lint = [
-    "ruff>=0.11.0",
-]
-
-# Type checking tools and stubs
-type = [
-    "pyright>=1.1.350",
-    "types-requests>=2.31.0",
-    "types-PyYAML>=6.0.12",
-    "types-redis>=4.6.0",
-    "types-setuptools>=68.0.0",
-]
-
-# Documentation tools (currently minimal)
-docs = [
-    "mkdocs>=1.5.0",
-    "mkdocs-material>=9.0.0",
-]
-
 # ============================================================================
 # UV DEPENDENCY GROUPS (PEP 735)
 # ============================================================================
@@ -352,23 +268,15 @@
 # These settings work in conjunction with uv.toml to ensure consistent
 # virtual environment management across all contexts.
 
-<<<<<<< HEAD
-=======
 # Default dependency groups to install with 'uv sync'
 # Includes both dev tools and testing frameworks for productive local development
 default-groups = ["dev", "test"]
 
->>>>>>> 8b1ea815
 # DEPRECATED: Replaced by [dependency-groups] above
 # This section is kept for backwards compatibility but is no longer the primary way to manage dev dependencies
 # The [dependency-groups] section provides more granular control and faster CI/CD
 #
-<<<<<<< HEAD
-# Note: UV will automatically include all dependency-groups when running `uv sync`
-# To install specific groups: uv sync --group test --group lint
-=======
 # Note: To install specific groups: uv sync --group lint --group type
->>>>>>> 8b1ea815
 
 # Managed project environment (ensures UV manages the virtual environment)
 managed = true
@@ -391,6 +299,9 @@
 # Note: cache-keys not supported in UV 0.8.x - removed for compatibility
 # Cache invalidation happens automatically based on pyproject.toml and uv.lock
 
+# ============================================================================
+# UV WORKSPACE CONFIGURATION
+# ============================================================================
 # ============================================================================
 # UV WORKSPACE CONFIGURATION
 # ============================================================================
@@ -404,28 +315,9 @@
     # Note: universal-agent-context is a documentation package, not a Python package
 ]
 
-<<<<<<< HEAD
 [tool.uv.sources]
 tta-ai-framework = { workspace = true }
 tta-narrative-engine = { workspace = true }
-# External packages from TTA.dev repository
-tta-dev-primitives = { git = "https://github.com/theinterneti/TTA.dev.git", branch = "main", subdirectory = "packages/tta-dev-primitives" }
-=======
-# ============================================================================
-# UV WORKSPACE CONFIGURATION
-# ============================================================================
-# Monorepo workspace configuration for managing multiple packages
-
-[tool.uv.workspace]
-members = [
-    "packages/tta-ai-framework",
-    "packages/tta-narrative-engine",
-]
-
-[tool.uv.sources]
-tta-ai-framework = { workspace = true }
-tta-narrative-engine = { workspace = true }
->>>>>>> 8b1ea815
 
 # Black and isort removed - functionality replaced by Ruff formatter and import sorting
 
@@ -433,20 +325,11 @@
 
 [tool.pyright]
 # Python version and platform
-<<<<<<< HEAD
-# Updated to match project requirement: Python 3.12+ (see AGENTS.md)
-pythonVersion = "3.12"
-pythonPlatform = "Linux"
-
-# Paths
-include = ["src", "packages/tta-ai-framework/src", "packages/tta-narrative-engine/src"]
-=======
 pythonVersion = "3.10"
 pythonPlatform = "Linux"
 
 # Paths
 include = ["src"]
->>>>>>> 8b1ea815
 exclude = [
     "**/node_modules",
     "**/__pycache__",
@@ -460,18 +343,7 @@
     "tta.dev/",
     "tta.prod/",
     "obsolete/",
-<<<<<<< HEAD
-    "artifacts/",
-    ".uv_cache/"
-]
-
-# Extra paths for workspace packages (improves import resolution)
-extraPaths = [
-    "packages/tta-ai-framework/src",
-    "packages/tta-narrative-engine/src"
-=======
     "artifacts/"
->>>>>>> 8b1ea815
 ]
 
 # Type checking mode (equivalent to MyPy strict settings)
@@ -528,16 +400,6 @@
 reportUnusedFunction = "warning"
 reportUnusedVariable = "warning"
 reportDuplicateImport = "warning"
-<<<<<<< HEAD
-
-# ============================================================================
-# RUFF CONFIGURATION
-# ============================================================================
-# Ruff is an extremely fast Python linter and formatter written in Rust.
-# It replaces Black, isort, flake8, pylint, and other tools with a single tool.
-# Configuration follows best practices for Python 3.12+ projects.
-=======
->>>>>>> 8b1ea815
 
 [tool.ruff]
 # Target Python version - must match project.requires-python
@@ -546,72 +408,6 @@
 # Line length - same as Black default for compatibility
 line-length = 88
 
-<<<<<<< HEAD
-# Exclude directories from linting and formatting
-exclude = [
-    ".bzr",
-    ".direnv",
-    ".eggs",
-    ".git",
-    ".git-rewrite",
-    ".hg",
-    ".ipynb_checkpoints",
-    ".mypy_cache",
-    ".nox",
-    ".pants.d",
-    ".pyenv",
-    ".pytest_cache",
-    ".pytype",
-    ".ruff_cache",
-    ".svn",
-    ".tox",
-    ".venv",
-    ".vscode",
-    "__pypackages__",
-    "_build",
-    "buck-out",
-    "build",
-    "dist",
-    "node_modules",
-    "site-packages",
-    "venv",
-    # Project-specific exclusions
-    "tta.prototype/",
-    "tta.dev/",
-    "tta.prod/",
-    "obsolete/",
-    "artifacts/",
-]
-
-# ============================================================================
-# LINTING CONFIGURATION
-# ============================================================================
-[tool.ruff.lint]
-# Rule selection - comprehensive but practical for development
-# See: https://docs.astral.sh/ruff/rules/
-select = [
-    # Pyflakes (F) - Essential error detection
-    "F",
-
-    # pycodestyle (E, W) - Style consistency
-    "E4", "E7", "E9",  # Subset to avoid formatter conflicts
-    "W",
-
-    # isort (I) - Import sorting
-    "I",
-
-    # flake8-bugbear (B) - Common bugs and design problems
-    "B",
-
-    # flake8-comprehensions (C4) - Better comprehensions
-    "C4",
-
-    # pyupgrade (UP) - Upgrade syntax for newer Python versions
-    "UP",
-
-    # flake8-simplify (SIM) - Simplification suggestions
-    "SIM",
-=======
 # Ruff now handles linting, formatting, AND import sorting
 [tool.ruff.lint]
 select = [
@@ -630,155 +426,8 @@
     "ERA", # eradicate (commented-out code)
     "PL",  # pylint
     "PERF", # perflint (performance anti-patterns)
->>>>>>> 8b1ea815
-]
-
-# Rules to ignore globally
-# These are either handled by the formatter or too strict for practical development
+]
 ignore = [
-<<<<<<< HEAD
-    "E501",    # Line too long - handled by formatter
-    "B008",    # Function calls in argument defaults - common pattern in FastAPI
-    "SIM108",  # Use ternary operator - sometimes less readable
-]
-
-# Allow auto-fixing for all enabled rules when using --fix
-fixable = ["ALL"]
-
-# Never auto-fix these rules (empty = allow all fixes)
-unfixable = []
-
-# Allow unused variables when underscore-prefixed
-dummy-variable-rgx = "^(_+|(_+[a-zA-Z0-9_]*[a-zA-Z0-9]+?))$"
-
-# ============================================================================
-# PER-FILE IGNORES
-# ============================================================================
-# Different files have different requirements - configure exceptions here
-[tool.ruff.lint.per-file-ignores]
-
-# __init__.py files - allow unused imports and module-level imports
-"__init__.py" = [
-    "F401",  # Unused imports (re-exports)
-    "E402",  # Module level import not at top
-]
-
-# Test files - more lenient rules for test code
-"tests/**/*.py" = [
-    "S101",    # Use of assert (required for pytest)
-    "ARG",     # Unused arguments (fixtures, parametrize)
-    "PLR2004", # Magic values (test data)
-    "T201",    # Print statements (debugging and demo scripts)
-    "S311",    # Pseudo-random generators (acceptable in tests)
-    "PLC0415", # Import outside top-level (lazy imports for test isolation)
-    "PERF203", # Try-except in loop (acceptable in test scenarios)
-]
-
-# Scripts - allow print statements and other script-specific patterns
-"scripts/**/*.py" = [
-    "T201",    # Print statements (CLI output)
-    "PLR0912", # Too many branches (complex CLI logic)
-    "PLR0915", # Too many statements (script logic)
-    "ARG001",  # Unused function arguments (CLI interfaces)
-    "PTH123",  # builtin-open (scripts often use open())
-]
-
-# Agent orchestration - dynamic imports and complex async patterns
-"src/agent_orchestration/**/*.py" = [
-    "PLC0415", # Import outside top-level (dynamic agent loading)
-    "PERF203", # Try-except in loop (async retry patterns)
-]
-
-# Components - interface implementations may have unused parameters
-"src/components/**/*.py" = [
-    "ARG002",  # Unused method arguments (interface implementations)
-    "PLC0415", # Import outside top-level (dynamic imports)
-]
-
-# Narrative coherence engine - interface-heavy with many abstract methods
-"src/components/narrative_coherence_engine.py" = [
-    "ARG002",  # Unused method arguments (interface methods)
-    "F811",    # Redefined while unused (method overloads)
-]
-
-# Model management - complex async patterns and optional methods
-"src/components/model_management/**/*.py" = [
-    "ARG002",   # Unused method arguments (interface implementations)
-    "PERF203",  # Try-except in loop (acceptable for async tasks)
-    "PERF401",  # Manual list comprehension (readability preference)
-    "SIM102",   # Collapsible if (readability preference)
-    "ERA001",   # Commented code (acceptable for development)
-    "PLC0415",  # Import outside top-level (dynamic imports needed)
-    "PLR0911",  # Too many return statements (acceptable for complex logic)
-    "PLR0912",  # Too many branches (acceptable for complex logic)
-    "PTH103",   # os.makedirs (pathlib not always better)
-    "B027",     # Empty method without abstract decorator (optional methods)
-]
-
-# Player experience API - FastAPI patterns and auth
-"src/player_experience/**/*.py" = [
-    "PLC0415", # Import outside top-level (lazy imports for performance)
-    "S106",    # Hardcoded password in function arg (FastAPI dependency injection)
-    "S105",    # Hardcoded password string (test/example credentials)
-]
-
-# WebSocket manager - complex async patterns
-"src/agent_orchestration/realtime/websocket_manager.py" = [
-    "SIM102",  # Collapsible if (readability in async code)
-    "PERF203", # Try-except in loop (WebSocket retry logic)
-]
-
-# Conftest - pytest fixtures with dynamic imports
-"tests/conftest.py" = [
-    "PLC0415", # Import outside top-level (conditional test setup)
-    "S110",    # Try-except-pass (acceptable for optional test dependencies)
-]
-
-# ============================================================================
-# IMPORT SORTING CONFIGURATION (replaces isort)
-# ============================================================================
-[tool.ruff.lint.isort]
-# First-party modules - adjust as needed for your project structure
-known-first-party = ["tta", "monitoring", "src", "testing"]
-
-# Import section order
-section-order = [
-    "future",
-    "standard-library",
-    "third-party",
-    "first-party",
-    "local-folder"
-]
-
-# Force imports to be sorted into separate lines for better git diffs
-force-single-line = false
-
-# Combine "as" imports on the same line
-combine-as-imports = true
-
-# ============================================================================
-# FORMATTER CONFIGURATION (replaces Black)
-# ============================================================================
-[tool.ruff.format]
-# Quote style - use double quotes (Black-compatible)
-quote-style = "double"
-
-# Indentation - use spaces (Black-compatible)
-indent-style = "space"
-
-# Respect magic trailing comma (Black-compatible)
-skip-magic-trailing-comma = false
-
-# Line ending style - auto-detect (Black-compatible)
-line-ending = "auto"
-
-# Format code examples in docstrings
-docstring-code-format = true
-
-# Prefer splitting lines at the outermost parentheses
-# This makes diffs cleaner and code more readable
-docstring-code-line-length = "dynamic"
-=======
     "E501",  # line too long, handled by formatter
     "B008",  # do not perform function calls in argument defaults
     "C901",  # too complex
@@ -810,7 +459,6 @@
 skip-magic-trailing-comma = false
 line-ending = "auto"
 docstring-code-format = true  # Format code examples in docstrings
->>>>>>> 8b1ea815
 
 [tool.pytest.ini_options]
 minversion = "6.0"
@@ -822,8 +470,6 @@
     "test_*.py",
     "*_test.py",
 ]
-<<<<<<< HEAD
-=======
 # pytest-asyncio configuration
 asyncio_mode = "auto"
 asyncio_default_fixture_loop_scope = "function"
@@ -833,19 +479,11 @@
     "ignore:.*'crypt' is deprecated.*:DeprecationWarning",
     "ignore:.*pythonjsonlogger\\.jsonlogger has been moved.*:DeprecationWarning",
 ]
->>>>>>> 8b1ea815
 markers = [
     "unit: Unit tests",
     "integration: Integration tests",
     "e2e: End-to-end tests",
     "property: Property-based tests using hypothesis",
-<<<<<<< HEAD
-    "performance: Performance benchmarks using pytest-benchmark",
-    "contract: Contract tests using pact-python",
-    "slow: Slow-running tests (> 1 second)",
-    "neo4j: Tests requiring Neo4j database",
-    "redis: Tests requiring Redis database",
-=======
     "concrete: Concrete implementation tests for abstract components",
     "performance: Performance benchmarks using pytest-benchmark",
     "contract: Contract tests using pact-python",
@@ -853,7 +491,6 @@
     "neo4j: Tests requiring Neo4j database (deselect with '-m \"not neo4j\"')",
     "redis: Tests requiring Redis database (deselect with '-m \"not redis\"')",
     "comprehensive: Comprehensive battery tests (deselect with '-m \"not comprehensive\"')",
->>>>>>> 8b1ea815
 ]
 
 # Hypothesis configuration for property-based testing
@@ -891,10 +528,7 @@
 precision = 2
 show_missing = true
 skip_covered = false
-<<<<<<< HEAD
-=======
 fail_under = 70.0
->>>>>>> 8b1ea815
 exclude_lines = [
     "pragma: no cover",
     "def __repr__",
@@ -906,8 +540,6 @@
     "@(abc\\.)?abstractmethod",
 ]
 
-<<<<<<< HEAD
-=======
 # Coverage thresholds for generated tests (OpenHands integration)
 # These modules have generated test suites targeting 70% coverage
 [tool.coverage.paths]
@@ -917,7 +549,6 @@
     "src/agent_orchestration/circuit_breaker.py",
 ]
 
->>>>>>> 8b1ea815
 [tool.coverage.html]
 directory = "htmlcov"
 
