--- conflicted
+++ resolved
@@ -1,334 +1,3 @@
-<<<<<<< HEAD
-agent_orchestration:
-  agents:
-    auto_register: false
-    discovery:
-      cache_ttl: 300
-      capability_matching:
-        algorithm: weighted_score
-        include_deprecated: false
-        prefer_exact_version: true
-        score_threshold: 0.5
-      enabled: true
-      max_search_results: 50
-    heartbeat_interval: null
-    heartbeat_ttl: 30.0
-    input_processor:
-      auto_register_enabled: false
-      capabilities:
-        advertise: true
-        version: 1.0.0
-      enabled: true
-      instance: null
-      max_instances: 3
-      timeout: 10
-    narrative_generator:
-      auto_register_enabled: false
-      capabilities:
-        advertise: true
-        version: 1.0.0
-      enabled: true
-      instance: null
-      max_instances: 3
-      timeout: 20
-    world_builder:
-      auto_register_enabled: false
-      capabilities:
-        advertise: true
-        version: 1.0.0
-      enabled: true
-      instance: null
-      max_instances: 2
-      timeout: 15
-  diagnostics:
-    enabled: true
-  enabled: true
-  max_concurrent_workflows: 50
-  messaging:
-    message_timeout: 5
-    queue_size: 1000
-    retry_attempts: 3
-  metrics:
-    dlq_warn_threshold: 10
-    retry_spike_warn_threshold: 20
-  monitoring:
-    cpu_crit: 95
-    cpu_warn: 85
-    health_check_interval: 10
-    mem_crit: 95
-    mem_warn: 85
-    metrics_interval: 30
-    performance_logging: true
-  port: 8503
-  realtime:
-    enabled: true
-    environment: development
-    events:
-      broadcast_agent_status: true
-      broadcast_system_metrics: true
-      broadcast_workflow_progress: true
-      buffer_size: 1000
-      enabled: true
-      event_retention_hours: 24
-      redis_channel_prefix: ao:events
-    optimization:
-      auto_parameter_adjustment: false
-      enabled: true
-      response_time_monitoring: true
-      speed_creativity_balance: 0.5
-      statistical_analysis: true
-    progressive_feedback:
-      batch_size: 10
-      batch_updates: true
-      enabled: true
-      max_updates_per_workflow: 100
-      stream_intermediate_results: true
-      update_interval: 1.0
-    recovery:
-      enabled: true
-      max_reconnect_attempts: 5
-      min_data_points: 10
-      optimization_interval: 60.0
-      reconnect_interval: 5.0
-      timeout: 300.0
-    websocket:
-      auth_required: true
-      connection_timeout: 60.0
-      cors_origins:
-      - '*'
-      enabled: true
-      heartbeat_interval: 30.0
-      max_connections: 1000
-      path: /ws
-  resources:
-    cpu_thread_limit: 8
-    gpu_memory_limit: 0.8
-    memory_limit: 4GB
-  workflow:
-    error_handling:
-      circuit_breaker:
-        enabled: true
-        failure_threshold: 5
-        half_open_max_calls: 3
-        recovery_timeout_seconds: 300
-        success_threshold: 2
-        timeout_seconds: 60
-      enabled: true
-      notifications:
-        enabled: true
-        log_notifications: true
-        redis_pubsub_enabled: true
-        websocket_enabled: true
-      resource_monitoring:
-        cpu_threshold_percent: 90
-        disk_threshold_percent: 90
-        early_warning_percent: 75
-        enabled: true
-        memory_threshold_percent: 80
-      rollback_retention_days: 30
-      step_timeout_seconds: 60
-      timeout_seconds: 300
-  workflow_timeout: 30
-carbon:
-  enabled: true
-  log_level: info
-  measurement_interval: 15
-  output_dir: logs/codecarbon
-  project_name: TTA
-  track_components: true
-core_gameplay_loop:
-  choice_architecture:
-    consequence_preview: false
-    enabled: true
-    max_choices: 5
-    min_choices: 2
-    therapeutic_weighting: 0.4
-  consequence_system:
-    enabled: true
-    learning_emphasis: true
-    pattern_tracking: true
-    therapeutic_framing: true
-  enable_performance_tracking: true
-  enabled: true
-  max_concurrent_sessions: 100
-  narrative_engine:
-    complexity_adaptation: true
-    enabled: true
-    immersion_tracking: true
-    max_description_length: 2000
-    min_description_length: 100
-  session_manager:
-    auto_save_interval: 60
-    context_preservation: true
-    enabled: true
-    therapeutic_goal_tracking: true
-  session_timeout_minutes: 30
-deeply:
-  nested:
-    new:
-      key: 42
-docker:
-  compose_profiles:
-  - default
-  enabled: true
-  ensure_consistent_env_vars: true
-  ensure_consistent_extensions: true
-  ensure_consistent_services: true
-  standardize_container_names: true
-  use_gpu: false
-environment:
-  log_level: info
-  name: development
-level1:
-  level2:
-    level3:
-      key: deep_value
-model_management:
-  default_provider: openrouter
-  enabled: true
-  fallback_config:
-    enabled: true
-    exclude_failed_models_minutes: 30
-    fallback_strategy: performance_based
-    max_retries: 3
-    prefer_different_provider: true
-  hardware_detection:
-    cpu_core_threshold: 4
-    enabled: true
-    gpu_detection: true
-    memory_threshold_gb: 4
-  performance_monitoring:
-    aggregation_interval_minutes: 5
-    enabled: true
-    metrics_retention_days: 30
-    real_time_monitoring: true
-  providers:
-    custom_api:
-      custom_providers:
-        anthropic:
-          api_key: ${ANTHROPIC_API_KEY}
-          api_type: anthropic
-          base_url: https://api.anthropic.com
-          enabled: false
-        openai:
-          api_key: ${OPENAI_API_KEY}
-          api_type: openai
-          base_url: https://api.openai.com/v1
-          enabled: false
-      enabled: false
-    lm_studio:
-      base_url: http://localhost:1234
-      enabled: false
-    local:
-      auto_quantization: true
-      enabled: false
-      gpu_memory_fraction: 0.8
-      max_concurrent_models: 2
-      models_cache_dir: ./models
-      preferred_models:
-      - microsoft/DialoGPT-medium
-      - gpt2
-    ollama:
-      auto_pull_models: true
-      base_url: http://localhost:11434
-      docker_enabled: true
-      docker_image: ollama/ollama:latest
-      enabled: true
-      gpu_enabled: true
-      preferred_models:
-      - llama3.1:8b
-      - qwen2.5:7b
-      - phi3:mini
-    openrouter:
-      api_key: ${OPENROUTER_API_KEY}
-      base_url: https://openrouter.ai/api/v1
-      cost_limit_per_request: 0.01
-      enabled: true
-      free_models_only: false
-      preferred_models:
-      - meta-llama/llama-3.1-8b-instruct:free
-      - microsoft/phi-3-mini-128k-instruct:free
-      - qwen/qwen-2-7b-instruct:free
-  selection_strategy:
-    algorithm: performance_based
-    max_latency_ms: 5000
-    prefer_free_models: true
-    quality_threshold: 6.0
-    therapeutic_safety_threshold: 7.0
-  therapeutic_safety:
-    content_filtering: true
-    crisis_detection: true
-    enabled: true
-    minimum_safety_score: 7.0
-new:
-  section:
-    key: value
-player_experience:
-  api:
-    cors_origins:
-    - http://localhost:3000
-    - https://localhost:3000
-    host: 0.0.0.0
-    port: 8080
-  character_limits:
-    character_name_max_length: 50
-    max_characters_per_player: 5
-  database:
-    neo4j_password: password
-    neo4j_url: bolt://localhost:7687
-    neo4j_username: neo4j
-    redis_url: redis://localhost:6379
-  enabled: true
-  security:
-    jwt_algorithm: HS256
-    jwt_expire_minutes: 30
-    jwt_secret_key: your-secret-key-change-in-production
-  therapeutic:
-    crisis_detection_enabled: true
-    default_intensity: medium
-    safety_monitoring_interval: 300
-  web:
-    build_path: build
-    port: 3000
-  world_management:
-    compatibility_threshold: 0.6
-    world_cache_ttl: 86400
-test:
-  key: updated
-tta:
-  dev:
-    components:
-      llm:
-        api_base: http://test:1234/v1
-        model: test-model
-      neo4j:
-        port: 7688
-tta.dev:
-  components:
-    llm:
-      api_base: http://localhost:1234/v1
-      enabled: true
-      model: qwen2.5-7b-instruct
-    neo4j:
-      enabled: true
-      password: password
-      port: 7687
-      username: neo4j
-  enabled: true
-tta.prototype:
-  components:
-    app:
-      enabled: true
-      port: 8501
-    narrative_arc_orchestrator:
-      enabled: true
-    neo4j:
-      enabled: true
-      password: password
-      port: 7688
-      username: neo4j
-  enabled: true
-=======
 carbon:
   enabled: true
   log_level: info
@@ -553,7 +222,6 @@
       port: 7688
       username: neo4j
   enabled: true
->>>>>>> 8b1ea815
 tta.staging:
   components:
     app:
