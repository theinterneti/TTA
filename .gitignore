--- conflicted
+++ resolved
@@ -273,12 +273,9 @@
 /tta.dev/*
 # Corrected prototype ignore (case-sensitive fix); keep the old line for safety below
 /tta.prototype/*
-<<<<<<< HEAD
 /TTA.prototype/*
 
 config/neo4j-staging.conf
-=======
-/TTA.prototype/*config/neo4j-staging.conf
 
 # -------------------------------------------------
 # 14) Development and debugging scripts (root level)
@@ -465,5 +462,4 @@
 
 # Root-level test files (should be in tests/ directory)
 /test_*.py
-!tests/test_*.py
->>>>>>> 87c8c07a
+!tests/test_*.py