--- conflicted
+++ resolved
@@ -26,15 +26,9 @@
         from neo4j import GraphDatabase
         from neo4j.exceptions import (
             AuthError,
-<<<<<<< HEAD
-            ClientError as _ClientError,
-            ServiceUnavailable as _ServiceUnavailable,
-        )
-=======
         )
         from neo4j.exceptions import ClientError as _ClientError
         from neo4j.exceptions import ServiceUnavailable as _ServiceUnavailable
->>>>>>> 8b1ea815
     except Exception as e:
         logger.error("neo4j package not installed: %s", e)
         return False, [(0, 0.0, "no-neo4j", str(e))]
