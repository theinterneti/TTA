--- conflicted
+++ resolved
@@ -45,26 +45,7 @@
     hooks:
       - id: bandit
         args: ["-c", "pyproject.toml"]
-<<<<<<< HEAD
-        files: ^src/
-
-  # Secret detection
-  - repo: https://github.com/Yelp/detect-secrets
-    rev: v1.5.0
-    hooks:
-      - id: detect-secrets
-        args: ["--baseline", ".secrets.baseline"]
-        exclude: |
-          (?x)^(
-            \.secrets\.baseline|
-            uv\.lock|
-            package-lock\.json|
-            .*\.ipynb|
-            tests/.*
-          )$
-=======
         exclude: ^(tests/|docs/|scripts/|examples/)
->>>>>>> 8b1ea815
 
   # Secret detection
   - repo: https://github.com/Yelp/detect-secrets
@@ -121,15 +102,6 @@
         files: ^tests/.*\.py$
         pass_filenames: true
 
-<<<<<<< HEAD
-      # Custom hook: Validate agentic primitives frontmatter
-      - id: validate-agentic-frontmatter
-        name: Validate agentic primitives frontmatter
-        entry: python scripts/validate-agentic-frontmatter.py
-        language: system
-        files: ^\.github/(instructions|chatmodes|prompts|specs)/.*\.md$
-        pass_filenames: false
-=======
       # Custom hook: Run tests on changed files
       - id: run-tests-on-changed-files
         name: Run tests on changed files
@@ -139,7 +111,6 @@
         files: ^src/.*\.py$
         pass_filenames: true
         stages: [commit]
->>>>>>> 8b1ea815
 
 # Configuration for specific tools
 ci:
@@ -181,9 +152,6 @@
     node_modules/|
     package-lock\.json|
     .*\.backup\.\d+|
-<<<<<<< HEAD
-    templates/.*\.json
-=======
     tta/prod/src/utils/neo4j_utils\.py|
     validate_live_databases\.py|
     templates/.*\.json|
@@ -195,5 +163,4 @@
     tests/integration/.*|
     tests/unit/.*|
     tests/performance/.*
->>>>>>> 8b1ea815
   )$