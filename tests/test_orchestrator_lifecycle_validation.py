from __future__ import annotations

from unittest.mock import Mock, patch

from src.components.player_experience_component import PlayerExperienceComponent
from src.orchestration import TTAOrchestrator
from src.orchestration.component import ComponentStatus


def test_player_experience_lifecycle_via_orchestrator() -> None:
    # Patch imports so orchestrator registers the component
<<<<<<< HEAD
    with (
        patch(
            "src.orchestration.orchestrator.TTAOrchestrator._validate_repositories"
        ) as mock_validate,
        patch(
            "src.orchestration.orchestrator.TTAOrchestrator._import_core_components"
        ) as mock_core,
    ):

        def _core_side_effect(self):
            self.components["player_experience"] = PlayerExperienceComponent(Mock())

        mock_core.side_effect = _core_side_effect
        mock_validate.return_value = None

        orch = TTAOrchestrator()
        assert "player_experience" in orch.components
        pe = orch.components["player_experience"]
        assert pe.status in {ComponentStatus.STOPPED, ComponentStatus.ERROR}

        # Mock start to success
        with patch.object(pe, "start", return_value=True):
            assert orch.start_component("player_experience") is True
        assert orch.get_component_status("player_experience") in {
            ComponentStatus.RUNNING,
            ComponentStatus.ERROR,
            ComponentStatus.STOPPED,
        }

        # Mock stop to success (best-effort)
        with patch.object(pe, "stop", return_value=True):
            assert orch.stop_component("player_experience") is True
=======
    with patch(
        "src.orchestration.orchestrator.TTAOrchestrator._validate_repositories"
    ) as mock_validate:
        with patch(
            "src.orchestration.orchestrator.TTAOrchestrator._import_core_components"
        ) as mock_core:

            def _core_side_effect(self):
                self.components["player_experience"] = PlayerExperienceComponent(
                    Mock()
                )

            mock_core.side_effect = _core_side_effect
            mock_validate.return_value = None

            orch = TTAOrchestrator()
            assert "player_experience" in orch.components
            pe = orch.components["player_experience"]
            assert pe.status in {ComponentStatus.STOPPED, ComponentStatus.ERROR}

            # Mock start to success
            with patch.object(pe, "start", return_value=True):
                assert orch.start_component("player_experience") is True
            assert orch.get_component_status("player_experience") in {
                ComponentStatus.RUNNING,
                ComponentStatus.ERROR,
                ComponentStatus.STOPPED,
            }

            # Mock stop to success (best-effort)
            with patch.object(pe, "stop", return_value=True):
                assert orch.stop_component("player_experience") is True
>>>>>>> 8b1ea815
<|MERGE_RESOLUTION|>--- conflicted
+++ resolved
@@ -9,40 +9,6 @@
 
 def test_player_experience_lifecycle_via_orchestrator() -> None:
     # Patch imports so orchestrator registers the component
-<<<<<<< HEAD
-    with (
-        patch(
-            "src.orchestration.orchestrator.TTAOrchestrator._validate_repositories"
-        ) as mock_validate,
-        patch(
-            "src.orchestration.orchestrator.TTAOrchestrator._import_core_components"
-        ) as mock_core,
-    ):
-
-        def _core_side_effect(self):
-            self.components["player_experience"] = PlayerExperienceComponent(Mock())
-
-        mock_core.side_effect = _core_side_effect
-        mock_validate.return_value = None
-
-        orch = TTAOrchestrator()
-        assert "player_experience" in orch.components
-        pe = orch.components["player_experience"]
-        assert pe.status in {ComponentStatus.STOPPED, ComponentStatus.ERROR}
-
-        # Mock start to success
-        with patch.object(pe, "start", return_value=True):
-            assert orch.start_component("player_experience") is True
-        assert orch.get_component_status("player_experience") in {
-            ComponentStatus.RUNNING,
-            ComponentStatus.ERROR,
-            ComponentStatus.STOPPED,
-        }
-
-        # Mock stop to success (best-effort)
-        with patch.object(pe, "stop", return_value=True):
-            assert orch.stop_component("player_experience") is True
-=======
     with patch(
         "src.orchestration.orchestrator.TTAOrchestrator._validate_repositories"
     ) as mock_validate:
@@ -74,5 +40,4 @@
 
             # Mock stop to success (best-effort)
             with patch.object(pe, "stop", return_value=True):
-                assert orch.stop_component("player_experience") is True
->>>>>>> 8b1ea815
+                assert orch.stop_component("player_experience") is True