--- conflicted
+++ resolved
@@ -1,10 +1,7 @@
 # Hot reloading overrides for TTA development
 # Usage: docker-compose -f tta.dev/docker-compose.yml -f docker-compose.hotreload.yml up
 
-<<<<<<< HEAD
-=======
 version: "3.8"
->>>>>>> 8b1ea815
 
 services:
   # Hot reloading configurations for all TTA services
