name: Code Quality

on:
  pull_request:
    branches:
      - main
      - staging
      - development
      - feat/*
  push:
    branches:
      - main
      - staging
      - development
      - feat/production-deployment-infrastructure
  workflow_dispatch:

env:
  PYTHON_VERSION: '3.12'

jobs:
  lint:
    name: Lint with Ruff
    runs-on: ubuntu-latest

    steps:
      - name: Checkout code
        uses: actions/checkout@v4

      - name: Set up Python
        uses: actions/setup-python@v5
        with:
          python-version: ${{ env.PYTHON_VERSION }}

      - name: Install uv
        uses: astral-sh/setup-uv@v1
        with:
          version: "0.8.17"

      - name: Cache uv dependencies
        uses: actions/cache@v4
        with:
          path: |
            ~/.cache/uv
            .venv
          key: ${{ runner.os }}-uv-${{ hashFiles('**/pyproject.toml', '**/uv.lock') }}
          restore-keys: |
            ${{ runner.os }}-uv-

      - name: Install dependencies
<<<<<<< HEAD
        run: uv sync --all-groups
=======
        run: uv sync --all-extras
>>>>>>> 8b1ea815

      - name: Run ruff linter
        run: |
          echo "Running ruff linter..."
          echo "Ruff version: $(uvx ruff --version)"
          uvx ruff check src/ tests/ --output-format=github --statistics
        continue-on-error: false

      - name: Run ruff formatter check
        run: |
          echo "Checking code formatting with ruff..."
          uvx ruff format --check --diff src/ tests/
        continue-on-error: false

      - name: Run ruff formatter check
        run: |
          echo "Checking code formatting with ruff..."
          uv run ruff format --check --diff src/ tests/
        continue-on-error: false

      - name: Upload lint results
        if: always()
        uses: actions/upload-artifact@v4
        with:
          name: ruff-results
          path: .ruff_cache/
          retention-days: 7

      - name: Generate formatting report
        if: failure()
        run: |
          echo "## Formatting/Linting Issues Found" >> $GITHUB_STEP_SUMMARY
          echo "" >> $GITHUB_STEP_SUMMARY
          echo "Run the following commands to fix issues:" >> $GITHUB_STEP_SUMMARY
          echo '```bash' >> $GITHUB_STEP_SUMMARY
          echo "uv run ruff check --fix src/ tests/" >> $GITHUB_STEP_SUMMARY
          echo "uv run ruff format src/ tests/" >> $GITHUB_STEP_SUMMARY
          echo '```' >> $GITHUB_STEP_SUMMARY

  type-check:
    name: Type Check with Pyright
    runs-on: ubuntu-latest

    steps:
      - name: Checkout code
        uses: actions/checkout@v4

      - name: Set up Python
        uses: actions/setup-python@v5
        with:
          python-version: ${{ env.PYTHON_VERSION }}

      - name: Install uv
        uses: astral-sh/setup-uv@v1
        with:
          version: "0.8.17"

      - name: Cache uv dependencies
        uses: actions/cache@v4
        with:
          path: |
            ~/.cache/uv
            .venv
          key: ${{ runner.os }}-uv-${{ hashFiles('**/pyproject.toml', '**/uv.lock') }}
          restore-keys: |
            ${{ runner.os }}-uv-

      - name: Install dependencies
<<<<<<< HEAD
        run: uv sync --all-groups
=======
        run: uv sync --all-extras
>>>>>>> 8b1ea815

      - name: Run Pyright type checker
        run: |
          echo "Running Pyright type checker (10-100x faster than MyPy)..."
<<<<<<< HEAD
          uvx pyright src/
=======
          uv run pyright src/
>>>>>>> 8b1ea815
        continue-on-error: false

      - name: Upload Pyright results
        if: always()
        uses: actions/upload-artifact@v4
        with:
          name: pyright-results
          path: .pyright_cache/
          retention-days: 7

      - name: Generate type check report
        if: failure()
        run: |
          echo "## Type Check Issues Found" >> $GITHUB_STEP_SUMMARY
          echo "" >> $GITHUB_STEP_SUMMARY
          echo "Run the following command to see detailed type errors:" >> $GITHUB_STEP_SUMMARY
          echo '```bash' >> $GITHUB_STEP_SUMMARY
<<<<<<< HEAD
          echo "uvx pyright src/" >> $GITHUB_STEP_SUMMARY
=======
          echo "uv run pyright src/" >> $GITHUB_STEP_SUMMARY
>>>>>>> 8b1ea815
          echo '```' >> $GITHUB_STEP_SUMMARY

  complexity:
    name: Code Complexity Analysis
    runs-on: ubuntu-latest
    continue-on-error: true  # Don't fail the build on complexity issues

    steps:
      - name: Checkout code
        uses: actions/checkout@v4

      - name: Set up Python
        uses: actions/setup-python@v5
        with:
          python-version: ${{ env.PYTHON_VERSION }}

      - name: Install uv
        uses: astral-sh/setup-uv@v1
        with:
          version: "0.8.17"

      - name: Cache uv dependencies
        uses: actions/cache@v4
        with:
          path: |
            ~/.cache/uv
            .venv
          key: ${{ runner.os }}-uv-${{ hashFiles('**/pyproject.toml', '**/uv.lock') }}
          restore-keys: |
            ${{ runner.os }}-uv-

      - name: Install dependencies
        run: |
          uv sync --all-groups
          uv pip install radon

      - name: Analyze code complexity
        run: |
          echo "Analyzing code complexity with radon..."
          echo "## Code Complexity Report" >> $GITHUB_STEP_SUMMARY
          echo "" >> $GITHUB_STEP_SUMMARY

          # Cyclomatic Complexity
          echo "### Cyclomatic Complexity" >> $GITHUB_STEP_SUMMARY
          echo '```' >> $GITHUB_STEP_SUMMARY
          uv run radon cc src/ -a -s >> $GITHUB_STEP_SUMMARY || true
          echo '```' >> $GITHUB_STEP_SUMMARY
          echo "" >> $GITHUB_STEP_SUMMARY

          # Maintainability Index
          echo "### Maintainability Index" >> $GITHUB_STEP_SUMMARY
          echo '```' >> $GITHUB_STEP_SUMMARY
          uv run radon mi src/ -s >> $GITHUB_STEP_SUMMARY || true
          echo '```' >> $GITHUB_STEP_SUMMARY
          echo "" >> $GITHUB_STEP_SUMMARY

          # Raw Metrics
          echo "### Raw Metrics" >> $GITHUB_STEP_SUMMARY
          echo '```' >> $GITHUB_STEP_SUMMARY
          uv run radon raw src/ -s >> $GITHUB_STEP_SUMMARY || true
          echo '```' >> $GITHUB_STEP_SUMMARY

      - name: Check for high complexity functions
        run: |
          echo "Checking for functions with complexity > 10..."
          uv run radon cc src/ -n C -s || echo "No high complexity functions found"

      - name: Upload complexity report
        if: always()
        uses: actions/upload-artifact@v4
        with:
          name: complexity-report
          path: |
            complexity-report.txt
          retention-days: 30

  summary:
    name: Code Quality Summary
    runs-on: ubuntu-latest
    needs: [lint, type-check, complexity]
    if: always()

    steps:
      - name: Generate summary
        run: |
          echo "## Code Quality Check Results" >> $GITHUB_STEP_SUMMARY
          echo "" >> $GITHUB_STEP_SUMMARY

          # Check job results
          if [[ "${{ needs.lint.result }}" == "success" ]]; then
<<<<<<< HEAD
            echo "✅ **Linting & Formatting (Ruff):** Passed" >> $GITHUB_STEP_SUMMARY
          else
            echo "❌ **Linting & Formatting (Ruff):** Failed" >> $GITHUB_STEP_SUMMARY
=======
            echo "✅ **Linting & Formatting (ruff):** Passed" >> $GITHUB_STEP_SUMMARY
          else
            echo "❌ **Linting & Formatting (ruff):** Failed" >> $GITHUB_STEP_SUMMARY
>>>>>>> 8b1ea815
          fi

          if [[ "${{ needs.type-check.result }}" == "success" ]]; then
            echo "✅ **Type Check (Pyright):** Passed" >> $GITHUB_STEP_SUMMARY
          else
            echo "❌ **Type Check (Pyright):** Failed" >> $GITHUB_STEP_SUMMARY
          fi

          if [[ "${{ needs.complexity.result }}" == "success" ]]; then
            echo "ℹ️ **Complexity Analysis:** Completed (informational)" >> $GITHUB_STEP_SUMMARY
          else
            echo "ℹ️ **Complexity Analysis:** Completed with warnings (informational)" >> $GITHUB_STEP_SUMMARY
          fi

          echo "" >> $GITHUB_STEP_SUMMARY
          echo "### Quick Fixes" >> $GITHUB_STEP_SUMMARY
          echo "" >> $GITHUB_STEP_SUMMARY
          echo "To fix linting and formatting issues locally:" >> $GITHUB_STEP_SUMMARY
          echo '```bash' >> $GITHUB_STEP_SUMMARY
          echo "# Auto-fix linting issues" >> $GITHUB_STEP_SUMMARY
          echo "uv run ruff check --fix src/ tests/" >> $GITHUB_STEP_SUMMARY
          echo "" >> $GITHUB_STEP_SUMMARY
          echo "# Auto-format code" >> $GITHUB_STEP_SUMMARY
          echo "uv run ruff format src/ tests/" >> $GITHUB_STEP_SUMMARY
          echo '```' >> $GITHUB_STEP_SUMMARY
          echo "" >> $GITHUB_STEP_SUMMARY
          echo "To check type issues locally:" >> $GITHUB_STEP_SUMMARY
          echo '```bash' >> $GITHUB_STEP_SUMMARY
          echo "uvx pyright src/" >> $GITHUB_STEP_SUMMARY
          echo '```' >> $GITHUB_STEP_SUMMARY

      - name: Check overall status
        run: |
          if [[ "${{ needs.lint.result }}" != "success" ]] || \
             [[ "${{ needs.type-check.result }}" != "success" ]]; then
            echo "Code quality checks failed. Please fix the issues and try again."
            exit 1
          fi
          echo "All code quality checks passed!"<|MERGE_RESOLUTION|>--- conflicted
+++ resolved
@@ -48,11 +48,7 @@
             ${{ runner.os }}-uv-
 
       - name: Install dependencies
-<<<<<<< HEAD
-        run: uv sync --all-groups
-=======
         run: uv sync --all-extras
->>>>>>> 8b1ea815
 
       - name: Run ruff linter
         run: |
@@ -121,20 +117,12 @@
             ${{ runner.os }}-uv-
 
       - name: Install dependencies
-<<<<<<< HEAD
-        run: uv sync --all-groups
-=======
         run: uv sync --all-extras
->>>>>>> 8b1ea815
 
       - name: Run Pyright type checker
         run: |
           echo "Running Pyright type checker (10-100x faster than MyPy)..."
-<<<<<<< HEAD
-          uvx pyright src/
-=======
           uv run pyright src/
->>>>>>> 8b1ea815
         continue-on-error: false
 
       - name: Upload Pyright results
@@ -152,11 +140,7 @@
           echo "" >> $GITHUB_STEP_SUMMARY
           echo "Run the following command to see detailed type errors:" >> $GITHUB_STEP_SUMMARY
           echo '```bash' >> $GITHUB_STEP_SUMMARY
-<<<<<<< HEAD
-          echo "uvx pyright src/" >> $GITHUB_STEP_SUMMARY
-=======
           echo "uv run pyright src/" >> $GITHUB_STEP_SUMMARY
->>>>>>> 8b1ea815
           echo '```' >> $GITHUB_STEP_SUMMARY
 
   complexity:
@@ -247,15 +231,9 @@
 
           # Check job results
           if [[ "${{ needs.lint.result }}" == "success" ]]; then
-<<<<<<< HEAD
-            echo "✅ **Linting & Formatting (Ruff):** Passed" >> $GITHUB_STEP_SUMMARY
-          else
-            echo "❌ **Linting & Formatting (Ruff):** Failed" >> $GITHUB_STEP_SUMMARY
-=======
             echo "✅ **Linting & Formatting (ruff):** Passed" >> $GITHUB_STEP_SUMMARY
           else
             echo "❌ **Linting & Formatting (ruff):** Failed" >> $GITHUB_STEP_SUMMARY
->>>>>>> 8b1ea815
           fi
 
           if [[ "${{ needs.type-check.result }}" == "success" ]]; then
