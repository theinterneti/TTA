--- conflicted
+++ resolved
@@ -39,11 +39,7 @@
             ${{ runner.os }}-uv-v2-
 
       - name: Sync deps
-<<<<<<< HEAD
-        run: uv sync --all-groups
-=======
         run: uv sync --all-extras
->>>>>>> 8b1ea815
       - name: Run unit tests with metrics collection
         run: |
           # CRITICAL: Use 'uv run pytest' (NOT 'uvx pytest') to access project dependencies and get accurate coverage
@@ -53,17 +49,6 @@
         env:
           TTA_METRICS_ENABLED: true
           TTA_TEST_METRICS_COLLECTION: true
-<<<<<<< HEAD
-      - name: Upload coverage to Codecov
-        if: always()  # Upload coverage even if tests fail
-        uses: codecov/codecov-action@v4
-        with:
-          token: ${{ secrets.CODECOV_TOKEN }}
-          files: ./coverage-unit.xml
-          flags: unit
-          name: unit-tests
-          fail_ci_if_error: false
-=======
 
       - name: Run generated tests (protocol_bridge, capability_matcher, circuit_breaker)
         run: |
@@ -81,7 +66,6 @@
         env:
           TTA_METRICS_ENABLED: true
           TTA_TEST_METRICS_COLLECTION: true
->>>>>>> 8b1ea815
 
       - name: Upload unit test results
         uses: actions/upload-artifact@v4
