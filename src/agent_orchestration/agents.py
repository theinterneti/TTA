from __future__ import annotations

import asyncio
import contextlib
import logging
import time
import uuid
from collections.abc import Awaitable, Callable
from dataclasses import dataclass, field
from typing import Any

from .interfaces import AgentProxy, MessageCoordinator
from .messaging import FailureType, MessageResult, ReceivedMessage
from .models import (
    AgentCapabilitySet,
    AgentId,
    AgentMessage,
    AgentType,
    MessagePriority,
    MessageType,
)
from .performance import get_step_aggregator
from .state import AgentRuntimeStatus

logger = logging.getLogger(__name__)


@dataclass
class AgentMetrics:
    started_at: float = field(default_factory=time.time)
    requests: int = 0
    errors: int = 0
    # Sliding window of last N outcomes (True=success, False=error)
    _window: list[bool] = field(default_factory=list)
    _window_size: int = 100

    def set_window_size(self, n: int) -> None:
        try:
            self._window_size = int(n) if int(n) > 0 else 100
            # trim if needed
            if len(self._window) > self._window_size:
                self._window = self._window[-self._window_size :]
        except Exception:
            self._window_size = 100

    def record_success(self) -> None:
        self.requests += 1
        self._window.append(True)
        if len(self._window) > self._window_size:
            self._window.pop(0)

    def record_error(self) -> None:
        self.errors += 1
        self._window.append(False)
        if len(self._window) > self._window_size:
            self._window.pop(0)

    def window_success_rate(self) -> float:
        if not self._window:
            return 1.0
        succ = sum(1 for x in self._window if x)
        return succ / float(len(self._window))

    def uptime_seconds(self) -> float:
        return max(0.0, time.time() - self.started_at)


class Agent(AgentProxy):
    """
    Base Agent abstraction providing:
    - Standardized async communication helpers (send/receive)
    - Lifecycle (start/stop/health_check)
    - Message (de)serialization helpers
    - Error handling + timeout management
    - State preservation hooks (export_state/import_state) for recovery

    Concrete agents should override `process()` and optionally `health_check()` and
    may override `export_state`/`import_state` to persist/restore critical runtime state.
    """

    def __init__(
        self,
        *,
        agent_id: AgentId,
        name: str | None = None,
        coordinator: MessageCoordinator | None = None,
        default_timeout_s: float | None = 10.0,
    ) -> None:
        self.agent_id = agent_id
        self.name = name or f"{agent_id.type.value}:{agent_id.instance or 'default'}"
        self._coordinator = coordinator
        self._default_timeout_s = default_timeout_s
        self._running = False
        self._metrics = AgentMetrics()
        self._status: AgentRuntimeStatus = AgentRuntimeStatus.IDLE
        self._degraded: bool = False

    # ---- Lifecycle ----
    async def start(self) -> None:
        self._running = True
        self._status = AgentRuntimeStatus.IDLE
        self._metrics.started_at = time.time()
        logger.info("Agent %s started", self.name)

    async def stop(self) -> None:
        self._running = False
        self._status = AgentRuntimeStatus.IDLE
        logger.info("Agent %s stopped", self.name)

    async def health_check(self) -> dict[str, Any]:
        """Basic health check; override for real checks.
        Returns a dict with status and minimal metrics.
        """
        status = (
            "healthy"
            if self._running and not self._degraded
            else "degraded"
            if self._degraded
            else "stopped"
        )
        return {
            "agent": self.name,
            "agent_id": (
                self.agent_id.model_dump()
                if hasattr(self.agent_id, "model_dump")
                else str(self.agent_id)
            ),
            "status": status,
            "uptime_s": self._metrics.uptime_seconds(),
            "requests": self._metrics.requests,
            "errors": self._metrics.errors,
        }

    # ---- Communication helpers ----
    def _new_message_id(self) -> str:
        return uuid.uuid4().hex

    def serialize(
        self,
        recipient: AgentId,
        payload: dict[str, Any],
        *,
        priority: MessagePriority = MessagePriority.NORMAL,
        message_type: MessageType = MessageType.REQUEST,
    ) -> AgentMessage:
        return AgentMessage(
            message_id=self._new_message_id(),
            sender=self.agent_id,
            recipient=recipient,
            message_type=message_type,
            payload=payload,
            priority=priority,
        )

    async def send(
        self,
        recipient: AgentId,
        payload: dict[str, Any],
        *,
        priority: MessagePriority = MessagePriority.NORMAL,
        message_type: MessageType = MessageType.REQUEST,
    ) -> MessageResult:
        if not self._coordinator:
            raise RuntimeError("MessageCoordinator not configured for this agent")
        # Route via router if available on coordinator owner (component)
        with contextlib.suppress(Exception):
            from tta_ai.orchestration.router import AgentRouter  # type: ignore

            router = getattr(self._coordinator, "_agent_router", None)
            if router and isinstance(router, AgentRouter):
                recipient = await router.resolve_target(recipient)

        msg = self.serialize(
            recipient, payload, priority=priority, message_type=message_type
        )
        return await self._coordinator.send_message(
            sender=self.agent_id, recipient=recipient, message=msg
        )

    async def receive_next(
        self, *, visibility_timeout: int = 5
    ) -> ReceivedMessage | None:
        if not self._coordinator:
            return None
        return await self._coordinator.receive(
            self.agent_id, visibility_timeout=visibility_timeout
        )

    async def ack(self, token: str) -> bool:
        if not self._coordinator:
            return False
        return await self._coordinator.ack(self.agent_id, token)

    async def nack(
        self,
        token: str,
        *,
        failure: FailureType = FailureType.TRANSIENT,
        error: str | None = None,
    ) -> bool:
        if not self._coordinator:
            return False
        return await self._coordinator.nack(
            self.agent_id, token, failure=failure, error=error
        )

    # ---- Processing API ----
    async def process(
        self, input_payload: dict
    ) -> dict:  # abstract in spirit; kept concrete for ease of testing
        raise NotImplementedError

    async def process_with_timeout(
        self, input_payload: dict, *, timeout_s: float | None = None
    ) -> dict:
        timeout = self._default_timeout_s if timeout_s is None else timeout_s
        self._status = AgentRuntimeStatus.BUSY
        start = time.time()
        key = f"{self.agent_id.type.value}:{self.agent_id.instance or 'default'}"
        try:
            coro = self.process(input_payload)
            result: dict = await asyncio.wait_for(coro, timeout=timeout)
            # sliding window + cumulative
            with contextlib.suppress(Exception):
                self._metrics.record_success()
            # Fallback if record_success fails
            if not hasattr(self._metrics, "requests"):
                self._metrics.requests = 0
            # perf aggregation per agent instance
            with contextlib.suppress(Exception):
                get_step_aggregator().record(
                    key, (time.time() - start) * 1000.0, success=True
                )
            return result
<<<<<<< HEAD
        except TimeoutError:
=======
        except asyncio.TimeoutError:
>>>>>>> 8b1ea815
            with contextlib.suppress(Exception):
                self._metrics.record_error()
            # Fallback if record_error fails
            if not hasattr(self._metrics, "errors"):
                self._metrics.errors = 0
            with contextlib.suppress(Exception):
                get_step_aggregator().record(
                    key, (time.time() - start) * 1000.0, success=False
                )
            raise
        except Exception as e:
            with contextlib.suppress(Exception):
                self._metrics.record_error()
            # Fallback if record_error fails
            if not hasattr(self._metrics, "errors"):
                self._metrics.errors = 0
            with contextlib.suppress(Exception):
                get_step_aggregator().record(
                    key, (time.time() - start) * 1000.0, success=False
                )
            logger.exception("Agent %s processing error: %s", self.name, e)
            raise
        finally:
            self._status = (
                AgentRuntimeStatus.IDLE if self._running else AgentRuntimeStatus.ERROR
            )

    # ---- Sync wrappers ----
    def process_sync(
        self, input_payload: dict, *, timeout_s: float | None = None
    ) -> dict:
        return asyncio.run(
            self.process_with_timeout(input_payload, timeout_s=timeout_s)
        )

    def health_check_sync(self) -> dict[str, Any]:
        return asyncio.run(self.health_check())

    # ---- Degradation control ----
    def set_degraded(self, degraded: bool = True) -> None:
        self._degraded = bool(degraded)

    # Convenience status snapshot
    def status_snapshot(self) -> dict[str, Any]:
        return {
            "name": self.name,
            "agent_id": (
                self.agent_id.model_dump()
                if hasattr(self.agent_id, "model_dump")
                else str(self.agent_id)
            ),
            "running": self._running,
            "degraded": self._degraded,
            "status": self._status.value,
            "metrics": {
                "uptime_s": self._metrics.uptime_seconds(),
                "requests": self._metrics.requests,
                "errors": self._metrics.errors,
            },
        }

    # ---- State preservation hooks ----
    async def export_state(self) -> dict[str, Any]:
        """Return a minimal serializable dict representing agent state.
        Default is empty; proxies may override to include caches or context.
        """
        # Restart policy config/state
        self._restart_policy = {
            "max_attempts_window": (
                int(
                    self._config.get(
                        "agent_orchestration.monitoring.restart_policy.max_attempts_window",
                        5,
                    )
                )
                if hasattr(self, "_config")
                else 5
            ),
            "window_seconds": float(
                getattr(self, "_config", {}).get(
                    "agent_orchestration.monitoring.restart_policy.window_seconds", 60.0
                )
                if hasattr(self, "_config")
                else 60.0
            ),
            "backoff_factor": float(
                getattr(self, "_config", {}).get(
                    "agent_orchestration.monitoring.restart_policy.backoff_factor", 2.0
                )
                if hasattr(self, "_config")
                else 2.0
            ),
            "backoff_max": float(
                getattr(self, "_config", {}).get(
                    "agent_orchestration.monitoring.restart_policy.backoff_max", 60.0
                )
                if hasattr(self, "_config")
                else 60.0
            ),
            "circuit_breaker_failures": int(
                getattr(self, "_config", {}).get(
                    "agent_orchestration.monitoring.restart_policy.circuit_breaker_failures",
                    3,
                )
                if hasattr(self, "_config")
                else 3
            ),
        }
        self._restart_history: dict[tuple[str, str], list[float]] = {}
        self._circuit_open: dict[tuple[str, str], bool] = {}

        return {}

    async def import_state(self, state: dict[str, Any]) -> None:
        """Restore internal runtime state from a previously exported dict.
        Default is no-op; proxies may override.
        """
        return

    # ---- Capability Support ----

    async def get_capabilities(self) -> AgentCapabilitySet | None:
        """
        Get the capabilities advertised by this agent.

        Default implementation returns None. Concrete agents should override
        this method to advertise their capabilities for discovery.

        Returns:
            AgentCapabilitySet or None if agent doesn't advertise capabilities
        """
        return None

    def advertises_capabilities(self) -> bool:
        """Check if this agent advertises capabilities for discovery."""
        # This is a synchronous check that can be used without async context
        return hasattr(self, "_capabilities") or hasattr(self, "get_capabilities")


class AgentRegistry:
    """
    In-memory registry for agent instances with discovery, dynamic registration,
    and periodic health checking.
    """

    def __init__(self) -> None:
        self._agents: dict[tuple[str, str], Agent] = {}
        self._health_task: asyncio.Task | None = None
        self._health_interval_s: float = 15.0
        # Restart tracking for failure recovery
        self._restart_attempts: dict[tuple[str, str], int] = {}
        self._last_restart_ts: dict[tuple[str, str], float] = {}
        self._restart_backoff_s: float = 5.0

        # Restart policy configuration
        self._restart_policy: dict[str, Any] = {
            "max_attempts_window": 5,
            "window_seconds": 60.0,
            "backoff_factor": 2.0,
            "backoff_max": 60.0,
            "circuit_breaker_failures": 3,
        }
        self._restart_history: dict[tuple[str, str], list[float]] = {}
        self._circuit_open: dict[tuple[str, str], bool] = {}

        # Optional restart callback supplied by component for concrete restarts
        self._restart_cb: Callable[[Agent], Awaitable[bool]] | None = None
        self._fallback_map: dict[tuple[str, str], tuple[str, str]] = {}
        self._fallback_cb: Callable[[Agent, Agent], Awaitable[bool]] | None = None

    # Key helpers
    def _key(self, agent_id: AgentId) -> tuple[str, str]:
        return (agent_id.type.value, agent_id.instance or "default")

    def set_fallback_callback(
        self, cb: Callable[[Agent, Agent], Awaitable[bool]]
    ) -> None:
        self._fallback_cb = cb

    def set_restart_callback(self, cb: Callable[[Agent], Awaitable[bool]]) -> None:
        self._restart_cb = cb

    # Registration
    def register(self, agent: Agent) -> None:
        k = self._key(agent.agent_id)
        self._agents[k] = agent
        logger.info("Registered agent %s", agent.name)

    def deregister(self, agent_id: AgentId) -> None:
        k = self._key(agent_id)
        if k in self._agents:
            agent = self._agents.pop(k)
            logger.info("Deregistered agent %s", agent.name)

    def get(self, agent_id: AgentId) -> Agent | None:
        return self._agents.get(self._key(agent_id))

    def discover(self, agent_type: AgentType) -> list[Agent]:
        return [
            a
            for (t, _), a in self._agents.items()
            if t == agent_type.value and a._running and not a._degraded
        ]

    def all(self) -> list[Agent]:
        return list(self._agents.values())

    # Health checks
    async def run_health_checks_once(self) -> dict[str, Any]:
        results: dict[str, Any] = {}
        for agent in self._agents.values():
            try:
                res = await agent.health_check()
                results[agent.name] = res
                # simple degradation heuristic
                if res.get("status") not in ("healthy", "initializing"):
                    agent.set_degraded(True)
                else:
                    agent.set_degraded(False)
            except Exception as e:
                results[agent.name] = {"status": "error", "error": str(e)}
                agent.set_degraded(True)
        return results

    # Failure detection and basic restart scaffolding
    async def _maybe_restart(self, agent: Agent) -> bool:
        """Attempt restart via component-provided callback, with simple backoff."""
        if not self._restart_cb:
            return False
        key = self._key(agent.agent_id)
        now = time.time()
        last = self._last_restart_ts.get(key, 0.0)
        if (now - last) < self._restart_backoff_s:
            return False
        if not self._enforce_restart_policy(agent):
            return False
        backoff_factor = float(self._restart_policy.get("backoff_factor", 2.0))
        backoff_max = float(self._restart_policy.get("backoff_max", 60.0))
        # Simple exponential backoff using attempts count as exponent
        attempts = int(self._restart_attempts.get(key, 0))
        backoff = min(self._restart_backoff_s * (backoff_factor**attempts), backoff_max)
        # Enforce minimal spacing
        if (now - last) < backoff:
            return False
        ok = False
        try:
            ok = await self._restart_cb(agent)
        finally:
            self._last_restart_ts[key] = now
            self._restart_attempts[key] = self._restart_attempts.get(key, 0) + 1
            self._record_restart_attempt(agent, ok)
        return bool(ok)

    # Restart policy enforcement helpers
    def _enforce_restart_policy(self, agent: Agent) -> bool:
        key = self._key(agent.agent_id)
        now = time.time()
        hist = self._restart_history.get(key, [])
        window = float(self._restart_policy.get("window_seconds", 60.0))
        hist = [t for t in hist if (now - t) <= window]
        max_attempts = int(self._restart_policy.get("max_attempts_window", 5))
        if len(hist) >= max_attempts:
            return False
        self._restart_history[key] = hist
        # Circuit breaker check - return negated condition directly
        return not self._circuit_open.get(key, False)

    def _record_restart_attempt(self, agent: Agent, success: bool) -> None:
        key = self._key(agent.agent_id)
        now = time.time()
        self._restart_history.setdefault(key, []).append(now)
        # Circuit breaker: open if too many consecutive failures
        fails = int(self._restart_policy.get("circuit_breaker_failures", 3))
        if not success:
            consec = getattr(self, "_consec_fail", {})
            c = int(consec.get(key, 0)) + 1
            consec[key] = c
            self._consec_fail = consec
            if c >= fails:
                self._circuit_open[key] = True
        else:
            # reset counter on success
            consec = getattr(self, "_consec_fail", {})
            consec[key] = 0
            self._consec_fail = consec
            self._circuit_open[key] = False

    async def detect_and_recover(self) -> dict[str, Any]:
        """Run a health check sweep and attempt basic recovery actions.
        Heuristic: if agent health_check returns status not healthy/initializing or agent not running, mark degraded and try restart.
        """
        summary: dict[str, Any] = {"checked": 0, "restarted": 0, "degraded": 0}
        for agent in self._agents.values():
            summary["checked"] += 1
            try:
                res = await agent.health_check()
                ok = res.get("status") in ("healthy", "initializing")
                if not ok or not agent._running:
                    agent.set_degraded(True)
                    summary["degraded"] += 1
                    if await self._maybe_restart(agent):
                        summary["restarted"] += 1
                else:
                    agent.set_degraded(False)
            except Exception:
                agent.set_degraded(True)
                summary["degraded"] += 1
                await self._maybe_restart(agent)
        return summary

    def start_periodic_health_checks(self, interval_s: float = 15.0) -> None:
        self._health_interval_s = float(interval_s)
        if self._health_task and not self._health_task.done():
            return
        try:
            loop = asyncio.get_running_loop()
        except RuntimeError:
            loop = asyncio.new_event_loop()
            asyncio.set_event_loop(loop)
        self._health_task = loop.create_task(self._health_loop())

    async def _health_loop(self) -> None:
        try:
            while True:
                await asyncio.sleep(self._health_interval_s)
                await self.run_health_checks_once()
        except asyncio.CancelledError:
            return
        except Exception as e:
            logger.warning("AgentRegistry health loop error: %s", e)

    def stop_periodic_health_checks(self) -> None:
        if self._health_task and not self._health_task.done():
            self._health_task.cancel()

    # Diagnostics snapshot
    def snapshot(self) -> dict[str, Any]:
        return {a.name: a.status_snapshot() for a in self._agents.values()}<|MERGE_RESOLUTION|>--- conflicted
+++ resolved
@@ -232,11 +232,7 @@
                     key, (time.time() - start) * 1000.0, success=True
                 )
             return result
-<<<<<<< HEAD
-        except TimeoutError:
-=======
         except asyncio.TimeoutError:
->>>>>>> 8b1ea815
             with contextlib.suppress(Exception):
                 self._metrics.record_error()
             # Fallback if record_error fails
