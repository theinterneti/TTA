"""
WorkflowManager core functionality (Task 3.1, extended for 3.2 integration points).

Provides registration, validation, and a minimal execution entrypoint for
workflow definitions. Adds optional LangGraph integration: build_graph and
execute_graph delegate to LangGraph when available via LangGraphWorkflowBuilder
and LangGraphExecutor; otherwise they return stub responses.
"""

from __future__ import annotations

import contextlib
import logging
import time
import uuid
from datetime import datetime
from enum import Enum
from typing import Any

from pydantic import BaseModel, Field, ValidationError

from .circuit_breaker import CircuitBreakerOpenError
from .circuit_breaker_registry import CircuitBreakerRegistry
from .langgraph_integration import LangGraphExecutor, LangGraphWorkflowBuilder
from .models import OrchestrationRequest
from .performance import get_step_aggregator
from .state import AgentContext
from .workflow import (
    AgentStep,
<<<<<<< HEAD
    OrchestrationResponse as WorkflowOrchestrationResponse,
=======
>>>>>>> 8b1ea815
    WorkflowDefinition,
)
from .workflow import OrchestrationResponse as WorkflowOrchestrationResponse

logger = logging.getLogger(__name__)


def _utc_now() -> str:
    return datetime.utcnow().isoformat() + "Z"


class WorkflowRunStatus(str, Enum):
    PENDING = "pending"
    RUNNING = "running"
    COMPLETED = "completed"
    FAILED = "failed"
    CANCELLED = "cancelled"


class StepResult(BaseModel):
    step: AgentStep
    started_at: str = Field(default_factory=_utc_now)
    ended_at: str | None = None
    result: dict[str, Any] = Field(default_factory=dict)
    error: str | None = None


class WorkflowRunState(BaseModel):
    run_id: str
    workflow_name: str
    status: WorkflowRunStatus = WorkflowRunStatus.PENDING
    current_step_index: int = 0
    started_at: str | None = None
    ended_at: str | None = None
    metadata: dict[str, Any] = Field(default_factory=dict)

    request: OrchestrationRequest
    context: AgentContext = Field(default_factory=AgentContext)
    definition: WorkflowDefinition

    history: list[StepResult] = Field(default_factory=list)


class WorkflowManager:
    """Registers and executes workflows with basic validation and state tracking."""

    def __init__(
        self, circuit_breaker_registry: CircuitBreakerRegistry | None = None
    ) -> None:
        self._workflows: dict[str, WorkflowDefinition] = {}
        self._runs: dict[str, WorkflowRunState] = {}
        self._lg_builder = LangGraphWorkflowBuilder()
        self._lg_executor = LangGraphExecutor()
        # Performance aggregator
        self._aggregator = get_step_aggregator()
        # Circuit breaker registry for graceful degradation
        self._circuit_breaker_registry = circuit_breaker_registry

    # ---- Registration ----
    def register_workflow(
        self, name: str, definition: WorkflowDefinition
    ) -> tuple[bool, str | None]:
        ok, err = self._validate_workflow_definition(definition)
        if not ok:
            return False, err
        self._workflows[name] = definition
        return True, None

    def get_workflow(self, name: str) -> WorkflowDefinition | None:
        return self._workflows.get(name)

    def list_workflows(self) -> list[str]:
        return sorted(self._workflows.keys())

    # ---- Execution ----
    def execute_workflow(
        self,
        name: str,
        request: OrchestrationRequest,
        context: AgentContext | None = None,
        metadata: dict[str, Any] | None = None,
    ) -> tuple[WorkflowOrchestrationResponse | None, str | None, str | None]:
        """
        Execute a registered workflow in a minimal, synchronous manner.

        Includes circuit breaker checks for graceful degradation.

        Returns: (response, run_id, error)
        """
        definition = self._workflows.get(name)
        if not definition:
            return None, None, f"Workflow '{name}' is not registered"

        # Note: Circuit breaker integration available via execute_workflow_async method

        ok, err = self._validate_request_against_workflow(request, definition)
        if not ok:
            return None, None, err

        run_id = uuid.uuid4().hex
        run_state = WorkflowRunState(
            run_id=run_id,
            workflow_name=name,
            status=WorkflowRunStatus.RUNNING,
            current_step_index=0,
            started_at=_utc_now(),
            metadata=metadata or {},
            request=request,
            context=context or AgentContext(),
            definition=definition,
        )
        self._runs[run_id] = run_state

        try:
            # Sequentially process agent_sequence only (parallel steps may be handled by graph executor)
            for idx, step in enumerate(definition.agent_sequence):
                run_state.current_step_index = idx
                step_result = self._execute_step(step, run_state)
                run_state.history.append(step_result)
                if step_result.error:
                    run_state.status = WorkflowRunStatus.FAILED
                    run_state.ended_at = _utc_now()
                    return None, run_id, step_result.error

            # Optionally build/execute a graph (no-op if not available)
            graph = self._lg_builder.build(definition)
            self._lg_executor.execute(
                graph, {"history": [h.step.agent.value for h in run_state.history]}
            )

            # Mark complete
            run_state.status = WorkflowRunStatus.COMPLETED
            run_state.ended_at = _utc_now()

            # Compose response using context, history, and graph metadata
            # Aggregate safety findings from step results (if present)
            agg_safety: dict[str, Any] = {
                "level": "safe",
                "findings": [],
                "by_step": [],
            }
            try:
                levels = {"safe": 0, "warning": 1, "blocked": 2}
                max_level = 0
                for h in run_state.history:
                    tv = (
                        h.result.get("therapeutic_validation")
                        if isinstance(h.result, dict)
                        else None
                    )
                    if tv and isinstance(tv, dict):
                        agg_safety["by_step"].append(
                            {"agent": h.step.agent.value, "validation": tv}
                        )
                        lvl = str(tv.get("level") or "safe").lower()
                        max_level = max(max_level, levels.get(lvl, 0))
                        f = tv.get("findings") or []
                        if isinstance(f, list):
                            agg_safety["findings"].extend(f)
                inv_levels = {0: "safe", 1: "warning", 2: "blocked"}
                agg_safety["level"] = inv_levels.get(max_level, "safe")
            except Exception:
                agg_safety = None

            response = WorkflowOrchestrationResponse(
                response_text="Workflow executed",
                updated_context=run_state.context.model_dump(),
                workflow_metadata={
                    "workflow_name": name,
                    "run_id": run_id,
                    "steps_executed": len(definition.agent_sequence),
                    "status": run_state.status.value,
                    "graph": {k: v for k, v in graph.items() if k != "app"},
                },
                performance_metrics={
                    "started_at": run_state.started_at,
                    "ended_at": run_state.ended_at,
                },
                therapeutic_validation=agg_safety,
            )
            return response, run_id, None
        except Exception as e:
            run_state.status = WorkflowRunStatus.FAILED
            run_state.ended_at = _utc_now()
            return None, run_id, str(e)

    # ---- State introspection ----
    def get_run_state(self, run_id: str) -> WorkflowRunState | None:
        return self._runs.get(run_id)

    def update_run_metadata(self, run_id: str, metadata: dict[str, Any]) -> bool:
        run = self._runs.get(run_id)
        if not run:
            return False
        run.metadata.update(metadata)
        return True

    # ---- Extension points for Task 3.2 (LangGraph) ----
    def build_graph(self, definition: WorkflowDefinition) -> Any:
        return self._lg_builder.build(definition)

    def execute_graph(
        self, graph: Any, initial_state: dict[str, Any]
    ) -> WorkflowOrchestrationResponse:
        return self._lg_executor.execute(graph, initial_state)

    # ---- Internal helpers ----
    def _execute_step(self, step: AgentStep, run_state: WorkflowRunState) -> StepResult:
        # In future tasks, invoke AgentProxy implementations and update context
        result = StepResult(step=step)
        t0 = time.time()
        error: str | None = None
        try:
            # Placeholder processing logic
            result.result = {
                "agent": step.agent.value,
                "note": "Executed step (stub)",
            }
        except Exception as e:
            error = str(e)
            result.error = error
        finally:
            t1 = time.time()
            duration_ms = (t1 - t0) * 1000.0
            # Record performance per agent type key
            with contextlib.suppress(Exception):
                self._aggregator.record(
                    step.agent.value, duration_ms, success=(error is None)
                )
            result.ended_at = _utc_now()
        return result

    async def _execute_workflow_steps(
        self, definition: WorkflowDefinition, run_state: WorkflowRunState
    ) -> WorkflowOrchestrationResponse | None:
        """Execute workflow steps with error handling."""
        # Sequentially process agent_sequence only (parallel steps may be handled by graph executor)
        for idx, step in enumerate(definition.agent_sequence):
            run_state.current_step_index = idx
            step_result = self._execute_step(step, run_state)
            run_state.history.append(step_result)
            if step_result.error:
                run_state.status = WorkflowRunStatus.FAILED
                run_state.ended_at = _utc_now()
                raise Exception(step_result.error)

        # Optionally build/execute a graph (no-op if not available)
        graph = self._lg_builder.build(definition)
        graph_response = self._lg_executor.execute(
            graph, {"history": [h.step.agent.value for h in run_state.history]}
        )

        # Mark complete
        run_state.status = WorkflowRunStatus.COMPLETED
        run_state.ended_at = _utc_now()

        # Compose response using context, history, and graph metadata
        # Aggregate safety findings from step results (if present)
        agg_safety: dict[str, Any] = {"level": "safe", "findings": [], "by_step": []}
        with contextlib.suppress(Exception):
            for step_result in run_state.history:
                if "safety" in step_result.result:
                    agg_safety["by_step"].append(step_result.result["safety"])
                    if step_result.result["safety"].get("level") == "warning":
                        agg_safety["level"] = "warning"
                        agg_safety["findings"].extend(
                            step_result.result["safety"].get("findings", [])
                        )

        return WorkflowOrchestrationResponse(
            response_text=f"Workflow '{run_state.workflow_name}' completed successfully",
            updated_context=run_state.context.model_dump(),
            workflow_metadata={
                "run_id": run_state.run_id,
                "workflow_name": run_state.workflow_name,
                "steps_completed": len(run_state.history),
                "total_duration": (
                    (
                        datetime.fromisoformat(run_state.ended_at.rstrip("Z"))
                        - datetime.fromisoformat(run_state.started_at.rstrip("Z"))
                    ).total_seconds()
                    if run_state.started_at and run_state.ended_at
                    else None
                ),
                "graph_response": graph_response,
            },
            performance_metrics=(
                self._aggregator.get_metrics() if self._aggregator else {}
            ),
            therapeutic_validation=agg_safety,
        )

    def _execute_degraded_workflow(
        self,
        name: str,
        request: OrchestrationRequest,
        context: AgentContext | None = None,
        metadata: dict[str, Any] | None = None,
    ) -> tuple[WorkflowOrchestrationResponse | None, str | None, str | None]:
        """Execute workflow in degraded mode when circuit breaker is open."""
        logger.info(f"Executing workflow {name} in degraded mode")

        run_id = uuid.uuid4().hex

        # Create a simplified response for degraded mode
        degraded_response = WorkflowOrchestrationResponse(
            response_text=f"Workflow '{name}' executed in degraded mode due to service issues. Limited functionality available.",
            updated_context=(context or AgentContext()).model_dump(),
            workflow_metadata={
                "run_id": run_id,
                "workflow_name": name,
                "degraded_mode": True,
                "reason": "circuit_breaker_open",
                "steps_completed": 0,
            },
            performance_metrics={},
            therapeutic_validation={"level": "safe", "findings": [], "degraded": True},
        )

        return degraded_response, run_id, None

    async def execute_workflow_async(
        self,
        name: str,
        request: OrchestrationRequest,
        context: AgentContext | None = None,
        metadata: dict[str, Any] | None = None,
    ) -> tuple[WorkflowOrchestrationResponse | None, str | None, str | None]:
        """
        Execute a registered workflow asynchronously with circuit breaker support.

        This is the async version that includes circuit breaker integration
        for graceful degradation and error handling.

        Returns: (response, run_id, error)
        """
        definition = self._workflows.get(name)
        if not definition:
            return None, None, f"Workflow '{name}' is not registered"

        # Check circuit breaker state before execution
        if self._circuit_breaker_registry:
            try:
                circuit_breaker = await self._circuit_breaker_registry.get_or_create(
                    f"workflow:{name}"
                )
                if not await circuit_breaker.is_call_permitted():
                    logger.warning(
                        f"Circuit breaker open for workflow {name}, attempting degraded execution"
                    )
                    return self._execute_degraded_workflow(
                        name, request, context, metadata
                    )
            except Exception as e:
                logger.warning(f"Circuit breaker check failed for workflow {name}: {e}")
                # Continue with normal execution if circuit breaker check fails

        ok, err = self._validate_request_against_workflow(request, definition)
        if not ok:
            return None, None, err

        run_id = uuid.uuid4().hex
        run_state = WorkflowRunState(
            run_id=run_id,
            workflow_name=name,
            status=WorkflowRunStatus.RUNNING,
            current_step_index=0,
            started_at=_utc_now(),
            metadata=metadata or {},
            request=request,
            context=context or AgentContext(),
            definition=definition,
        )
        self._runs[run_id] = run_state

        try:
            # Execute workflow through circuit breaker if available
            if self._circuit_breaker_registry:
                circuit_breaker = await self._circuit_breaker_registry.get_or_create(
                    f"workflow:{name}"
                )
                try:
                    response = await circuit_breaker.call(
                        lambda: self._execute_workflow_steps(definition, run_state)
                    )
                    if response:
                        return response, run_id, None
                except CircuitBreakerOpenError:
                    logger.warning(
                        f"Circuit breaker opened during workflow {name} execution"
                    )
                    return self._execute_degraded_workflow(
                        name, request, context, metadata
                    )
                except Exception as e:
                    logger.error(f"Workflow {name} execution failed: {e}")
                    run_state.status = WorkflowRunStatus.FAILED
                    run_state.ended_at = _utc_now()
                    return None, run_id, str(e)
            else:
                # Fallback to direct execution without circuit breaker
                response = await self._execute_workflow_steps(definition, run_state)
                if response:
                    return response, run_id, None

        except Exception as e:
            run_state.status = WorkflowRunStatus.FAILED
            run_state.ended_at = _utc_now()
            return None, run_id, str(e)

        # Should not reach here, but fallback
        return None, run_id, "Workflow execution completed without response"

    # ---- Circuit breaker management ----
    async def get_circuit_breaker_status(
        self, workflow_name: str
    ) -> dict[str, Any] | None:
        """Get circuit breaker status for a workflow."""
        if not self._circuit_breaker_registry:
            return None

        circuit_breaker = await self._circuit_breaker_registry.get(
            f"workflow:{workflow_name}"
        )
        if circuit_breaker:
            return await circuit_breaker.get_metrics()
        return None

    async def reset_circuit_breaker(self, workflow_name: str) -> bool:
        """Reset circuit breaker for a workflow."""
        if not self._circuit_breaker_registry:
            return False

        circuit_breaker = await self._circuit_breaker_registry.get(
            f"workflow:{workflow_name}"
        )
        if circuit_breaker:
            await circuit_breaker.reset()
            logger.info(f"Reset circuit breaker for workflow {workflow_name}")
            return True
        return False

    async def get_all_circuit_breaker_status(self) -> dict[str, Any]:
        """Get status of all workflow circuit breakers."""
        if not self._circuit_breaker_registry:
            return {}

        return await self._circuit_breaker_registry.get_all_metrics()

    def _validate_workflow_definition(
        self, definition: WorkflowDefinition
    ) -> tuple[bool, str | None]:
        try:
            WorkflowDefinition(**definition.model_dump())
        except ValidationError as e:
            return False, str(e)

        if not definition.agent_sequence and not definition.parallel_steps:
            return False, "Workflow must define at least one step"

        tc = definition.timeout_config
        for val in [tc.per_step_seconds, tc.total_seconds]:
            if val is not None and val <= 0:
                return False, "Timeouts must be positive integers"

        return True, None

    def _validate_request_against_workflow(
        self, request: OrchestrationRequest, definition: WorkflowDefinition
    ) -> tuple[bool, str | None]:
        if definition.agent_sequence:
            first_agent = definition.agent_sequence[0].agent
            if request.entrypoint != first_agent:
                return False, (
                    f"Entrypoint {request.entrypoint.value} does not match first step agent "
                    f"{first_agent.value}"
                )
        return True, None<|MERGE_RESOLUTION|>--- conflicted
+++ resolved
@@ -27,10 +27,6 @@
 from .state import AgentContext
 from .workflow import (
     AgentStep,
-<<<<<<< HEAD
-    OrchestrationResponse as WorkflowOrchestrationResponse,
-=======
->>>>>>> 8b1ea815
     WorkflowDefinition,
 )
 from .workflow import OrchestrationResponse as WorkflowOrchestrationResponse
