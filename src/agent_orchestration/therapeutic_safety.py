"""Backward compatibility shim for therapeutic_safety module.

This module re-exports all symbols from the new component structure
to maintain backward compatibility with existing code.

New code should import directly from the component modules:
- from agent_orchestration.safety_validation import SafetyLevel
- from agent_orchestration.crisis_detection import CrisisType
- from agent_orchestration.therapeutic_scoring import TherapeuticValidator
- from agent_orchestration.safety_monitoring import SafetyService
"""

<<<<<<< HEAD
from __future__ import annotations

import contextlib
import json
import re
import time
from dataclasses import dataclass, field
from enum import Enum
from typing import Any, cast

try:
    import yaml  # type: ignore
except Exception:  # pragma: no cover
    yaml = None  # Optional; JSON works without it


class SafetyLevel(str, Enum):
    SAFE = "safe"
    WARNING = "warning"
    BLOCKED = "blocked"


class ValidationType(str, Enum):
    """Types of validation algorithms available."""

    KEYWORD = "keyword"
    SENTIMENT = "sentiment"
    CONTEXT_AWARE = "context_aware"
    CRISIS_DETECTION = "crisis_detection"
    THERAPEUTIC_BOUNDARY = "therapeutic_boundary"


class CrisisType(str, Enum):
    """Types of crisis situations that can be detected."""

    SELF_HARM = "self_harm"
    SUICIDAL_IDEATION = "suicidal_ideation"
    SUBSTANCE_ABUSE = "substance_abuse"
    DOMESTIC_VIOLENCE = "domestic_violence"
    EATING_DISORDER = "eating_disorder"
    PANIC_ATTACK = "panic_attack"
    SEVERE_DEPRESSION = "severe_depression"


class TherapeuticContext(str, Enum):
    """Therapeutic contexts for content validation."""

    GENERAL_THERAPY = "general_therapy"
    CRISIS_INTERVENTION = "crisis_intervention"
    COGNITIVE_BEHAVIORAL = "cognitive_behavioral"
    MINDFULNESS = "mindfulness"
    TRAUMA_INFORMED = "trauma_informed"
    ADDICTION_RECOVERY = "addiction_recovery"


class CrisisLevel(str, Enum):
    """Crisis severity levels for intervention protocols."""

    LOW = "low"
    MODERATE = "moderate"
    HIGH = "high"
    CRITICAL = "critical"


class InterventionType(str, Enum):
    """Types of crisis interventions available."""

    AUTOMATED_RESPONSE = "automated_response"
    HUMAN_OVERSIGHT = "human_oversight"
    EMERGENCY_SERVICES = "emergency_services"
    THERAPEUTIC_REFERRAL = "therapeutic_referral"


class EscalationStatus(str, Enum):
    """Status of crisis escalation."""

    NONE = "none"
    PENDING = "pending"
    IN_PROGRESS = "in_progress"
    COMPLETED = "completed"
    FAILED = "failed"


@dataclass
class ValidationFinding:
    rule_id: str
    category: str
    level: SafetyLevel
    priority: int
    span: tuple[int, int] | None = None
    snippet: str | None = None
    message: str | None = None
    # Enhanced fields for comprehensive analysis
    validation_type: ValidationType = ValidationType.KEYWORD
    confidence: float = 1.0  # 0.0 to 1.0
    crisis_type: CrisisType | None = None
    therapeutic_context: TherapeuticContext | None = None
    sentiment_score: float | None = None  # -1.0 to 1.0
    escalation_required: bool = False
    alternative_suggested: str | None = None


@dataclass
class ValidationResult:
    level: SafetyLevel
    findings: list[ValidationFinding] = field(default_factory=list)
    score: float = 1.0  # 1.0=safe, 0.0=max unsafe
    audit: list[dict[str, Any]] = field(default_factory=list)
    # Enhanced fields for comprehensive analysis
    crisis_detected: bool = False
    crisis_types: list[CrisisType] = field(default_factory=list)
    overall_sentiment: float | None = None  # -1.0 to 1.0
    therapeutic_appropriateness: float = 1.0  # 0.0 to 1.0
    escalation_recommended: bool = False
    alternative_content: str | None = None
    monitoring_flags: list[str] = field(default_factory=list)

    def to_dict(self) -> dict[str, Any]:
        return {
            "level": self.level.value,
            "score": self.score,
            "crisis_detected": self.crisis_detected,
            "crisis_types": [ct.value for ct in self.crisis_types],
            "overall_sentiment": self.overall_sentiment,
            "therapeutic_appropriateness": self.therapeutic_appropriateness,
            "escalation_recommended": self.escalation_recommended,
            "alternative_content": self.alternative_content,
            "monitoring_flags": self.monitoring_flags,
            "findings": [
                {
                    "rule_id": f.rule_id,
                    "category": f.category,
                    "level": f.level.value,
                    "priority": f.priority,
                    "span": f.span,
                    "snippet": f.snippet,
                    "message": f.message,
                }
                for f in self.findings
            ],
            "audit": self.audit,
        }


@dataclass
class CrisisAssessment:
    """Assessment of a crisis situation."""

    crisis_level: CrisisLevel
    crisis_types: list[CrisisType]
    confidence: float  # 0.0 to 1.0
    risk_factors: list[str]
    protective_factors: list[str]
    immediate_risk: bool
    intervention_recommended: InterventionType
    escalation_required: bool
    assessment_timestamp: float
    context: dict[str, Any] | None = None


@dataclass
class InterventionAction:
    """A specific intervention action taken."""

    action_type: InterventionType
    description: str
    timestamp: float
    success: bool
    response_time_ms: float
    metadata: dict[str, Any] | None = None


@dataclass
class CrisisIntervention:
    """Complete crisis intervention record."""

    intervention_id: str
    session_id: str
    user_id: str
    crisis_assessment: CrisisAssessment
    actions_taken: list[InterventionAction] = field(default_factory=list)
    escalation_status: EscalationStatus = EscalationStatus.NONE
    resolution_status: str = "active"
    created_timestamp: float = 0.0
    resolved_timestamp: float | None = None
    human_notified: bool = False
    emergency_contacted: bool = False
    follow_up_required: bool = True


@dataclass
class SafetyRule:
    id: str
    category: str  # crisis_detection, boundary_maintenance, professional_ethics
    priority: int
    level: SafetyLevel
    pattern: str | None = None
    flags: str | None = None
    # Enhanced fields for comprehensive validation
    validation_type: ValidationType = ValidationType.KEYWORD
    sensitivity: float = 0.5  # 0.0 to 1.0
    context_aware: bool = False
    therapeutic_context: TherapeuticContext | None = None
    crisis_type: CrisisType | None = None
    escalation_threshold: float = 0.8  # 0.0 to 1.0
    alternative_template: str | None = None

    def compile(self) -> re.Pattern | None:
        if not self.pattern:
            return None
        fl = 0
        if self.flags and "i" in self.flags:
            fl |= re.IGNORECASE
        return re.compile(self.pattern, fl)


class SafetyRuleEngine:
    def __init__(self, rules: list[SafetyRule]):
        # Sort rules by priority desc for deterministic evaluation
        self._rules = sorted(rules, key=lambda r: r.priority, reverse=True)
        self._compiled: list[tuple[SafetyRule, re.Pattern | None]] = [
            (r, r.compile()) for r in self._rules
        ]

    @staticmethod
    def from_config(config: dict[str, Any]) -> SafetyRuleEngine:
        rules_cfg = (config or {}).get("rules") or []
        rules: list[SafetyRule] = []
        for rc in rules_cfg:
            # Parse enhanced rule configuration
            validation_type = ValidationType(rc.get("validation_type", "keyword"))
            therapeutic_context = None
            if rc.get("therapeutic_context"):
                therapeutic_context = TherapeuticContext(rc.get("therapeutic_context"))
            crisis_type = None
            if rc.get("crisis_type"):
                crisis_type = CrisisType(rc.get("crisis_type"))

            rules.append(
                SafetyRule(
                    id=str(rc.get("id")),
                    category=str(rc.get("category", "uncategorized")),
                    priority=int(rc.get("priority", 0)),
                    level=SafetyLevel(str(rc.get("level", "safe"))),
                    pattern=rc.get("pattern"),
                    flags=rc.get("flags"),
                    validation_type=validation_type,
                    sensitivity=float(rc.get("sensitivity", 0.5)),
                    context_aware=bool(rc.get("context_aware", False)),
                    therapeutic_context=therapeutic_context,
                    crisis_type=crisis_type,
                    escalation_threshold=float(rc.get("escalation_threshold", 0.8)),
                    alternative_template=rc.get("alternative_template"),
                )
            )
        return SafetyRuleEngine(rules)

    @staticmethod
    def load_config(path: str) -> dict[str, Any]:
        if path.lower().endswith((".yaml", ".yml")) and yaml is not None:
            with open(path, encoding="utf-8") as f:
                return yaml.safe_load(f)  # type: ignore
        with open(path, encoding="utf-8") as f:
            return json.load(f)

    def evaluate(
        self, text: str, context: dict[str, Any] | None = None
    ) -> list[ValidationFinding]:
        """Enhanced evaluation with multiple validation types and context awareness."""
        findings: list[ValidationFinding] = []

        # Basic sentiment analysis for context
        sentiment_score = self._analyze_sentiment(text)

        for rule, rx in self._compiled:
            if rule.validation_type == ValidationType.KEYWORD:
                findings.extend(
                    self._evaluate_keyword_rule(rule, rx, text, sentiment_score)
                )
            elif rule.validation_type == ValidationType.CRISIS_DETECTION:
                findings.extend(
                    self._evaluate_crisis_rule(rule, text, sentiment_score, context)
                )
            elif rule.validation_type == ValidationType.THERAPEUTIC_BOUNDARY:
                findings.extend(
                    self._evaluate_therapeutic_rule(rule, rx, text, context)
                )
            elif rule.validation_type == ValidationType.SENTIMENT:
                findings.extend(
                    self._evaluate_sentiment_rule(rule, text, sentiment_score)
                )
            elif rule.validation_type == ValidationType.CONTEXT_AWARE:
                findings.extend(self._evaluate_context_rule(rule, rx, text, context))

        return findings

    def _analyze_sentiment(self, text: str) -> float:
        """Basic sentiment analysis. Returns score from -1.0 (negative) to 1.0 (positive)."""
        # Simple keyword-based sentiment analysis
        positive_words = [
            "happy",
            "good",
            "better",
            "hope",
            "grateful",
            "thankful",
            "positive",
            "joy",
            "love",
            "peace",
        ]
        negative_words = [
            "sad",
            "bad",
            "worse",
            "hopeless",
            "angry",
            "hate",
            "depressed",
            "anxious",
            "fear",
            "pain",
        ]
        crisis_words = [
            "suicide",
            "kill",
            "die",
            "death",
            "hurt",
            "harm",
            "end",
            "over",
            "done",
        ]

        text_lower = text.lower()
        positive_count = sum(1 for word in positive_words if word in text_lower)
        negative_count = sum(1 for word in negative_words if word in text_lower)
        crisis_count = sum(1 for word in crisis_words if word in text_lower)

        # Crisis words heavily weight negative sentiment
        total_negative = negative_count + (crisis_count * 3)

        if positive_count == 0 and total_negative == 0:
            return 0.0  # Neutral

        total_words = positive_count + total_negative
        return (positive_count - total_negative) / max(total_words, 1)

    def _evaluate_keyword_rule(
        self, rule: SafetyRule, rx: re.Pattern | None, text: str, sentiment: float
    ) -> list[ValidationFinding]:
        """Evaluate keyword-based rules with enhanced context."""
        findings = []
        if rx is None:
            return findings

        for m in rx.finditer(text):
            span = (m.start(), m.end())
            snippet = text[max(0, m.start() - 20) : m.end() + 20]

            # Calculate confidence based on context and sentiment
            confidence = 1.0
            if rule.context_aware and sentiment is not None:
                # Adjust confidence based on sentiment for crisis detection
                if rule.category == "crisis_detection" and sentiment < -0.3:
                    confidence = min(1.0, confidence + 0.3)
                elif sentiment > 0.3:
                    confidence = max(0.3, confidence - 0.2)

            escalation_required = confidence >= rule.escalation_threshold

            findings.append(
                ValidationFinding(
                    rule_id=rule.id,
                    category=rule.category,
                    level=rule.level,
                    priority=rule.priority,
                    span=span,
                    snippet=snippet,
                    message=f"Matched rule '{rule.id}' with {confidence:.2f} confidence",
                    validation_type=rule.validation_type,
                    confidence=confidence,
                    crisis_type=rule.crisis_type,
                    therapeutic_context=rule.therapeutic_context,
                    sentiment_score=sentiment,
                    escalation_required=escalation_required,
                    alternative_suggested=rule.alternative_template,
                )
            )
        return findings

    def _evaluate_crisis_rule(
        self,
        rule: SafetyRule,
        text: str,
        sentiment: float,
        context: dict[str, Any] | None,
    ) -> list[ValidationFinding]:
        """Evaluate crisis detection rules with enhanced algorithms."""
        findings = []

        # Enhanced crisis detection patterns
        crisis_patterns = {
            CrisisType.SUICIDAL_IDEATION: [
                r"(want to die|wish I was dead|kill myself|suicide|end it all|not worth living)",
                r"(better off dead|can't go on|no point|give up|end the pain)",
                r"(life isn't worth|life is not worth|should just end|ending it all)",
                r"(don't want to be here|want to be dead|rather be dead)",
                r"(better off without me|everyone would be better|world would be better)",
                r"(thinking about killing|thinking about suicide|thoughts of suicide)",
            ],
            CrisisType.SELF_HARM: [
                r"(cut myself|hurt myself|self harm|self-harm|cutting|burning myself)",
                r"(punish myself|deserve pain|make it stop|deserve to feel pain|hurt when I feel)",
                r"(hitting myself|burned myself|cutting helps|hurting myself)",
                r"(I've been hitting|I've been cutting|I burned myself)",
            ],
            CrisisType.SEVERE_DEPRESSION: [
                r"(nothing matters|completely hopeless|can't feel anything|empty inside)",
                r"(no one cares|worthless|failure|burden)",
                r"(feel hopeless|feel completely|no point to|there's no point)",
                r"(can't go on|I can't continue|everything is hopeless)",
            ],
        }

        text_lower = text.lower()

        # Check for crisis patterns
        for crisis_type, patterns in crisis_patterns.items():
            for pattern in patterns:
                matches = re.finditer(pattern, text_lower, re.IGNORECASE)
                for m in matches:
                    # Calculate crisis confidence based on multiple factors
                    confidence = 0.7  # Base confidence

                    # Sentiment adjustment
                    if sentiment < -0.5:
                        confidence += 0.2
                    elif sentiment < -0.2:
                        confidence += 0.1

                    # Context adjustment
                    if context and context.get("previous_crisis_indicators"):
                        confidence += 0.1

                    confidence = min(1.0, confidence)
                    escalation_required = confidence >= rule.escalation_threshold

                    span = (m.start(), m.end())
                    snippet = text[max(0, m.start() - 30) : m.end() + 30]

                    findings.append(
                        ValidationFinding(
                            rule_id=rule.id,
                            category=rule.category,
                            level=rule.level,
                            priority=rule.priority,
                            span=span,
                            snippet=snippet,
                            message=f"Crisis detected: {crisis_type.value} (confidence: {confidence:.2f})",
                            validation_type=ValidationType.CRISIS_DETECTION,
                            confidence=confidence,
                            crisis_type=crisis_type,
                            therapeutic_context=rule.therapeutic_context,
                            sentiment_score=sentiment,
                            escalation_required=escalation_required,
                        )
                    )

        return findings

    def _evaluate_therapeutic_rule(
        self,
        rule: SafetyRule,
        rx: re.Pattern | None,
        text: str,
        context: dict[str, Any] | None,
    ) -> list[ValidationFinding]:
        """Evaluate therapeutic boundary rules."""
        findings = []
        if rx is None:
            return findings

        for m in rx.finditer(text):
            # Check if this violates therapeutic boundaries
            confidence = rule.sensitivity

            # Adjust based on therapeutic context
            if context and context.get("therapeutic_session"):
                if rule.therapeutic_context == TherapeuticContext.CRISIS_INTERVENTION:
                    confidence += 0.2
                elif rule.therapeutic_context == TherapeuticContext.TRAUMA_INFORMED:
                    confidence += 0.1

            confidence = min(1.0, confidence)

            span = (m.start(), m.end())
            snippet = text[max(0, m.start() - 20) : m.end() + 20]

            findings.append(
                ValidationFinding(
                    rule_id=rule.id,
                    category=rule.category,
                    level=rule.level,
                    priority=rule.priority,
                    span=span,
                    snippet=snippet,
                    message=f"Therapeutic boundary concern: {rule.category}",
                    validation_type=ValidationType.THERAPEUTIC_BOUNDARY,
                    confidence=confidence,
                    therapeutic_context=rule.therapeutic_context,
                    escalation_required=confidence >= rule.escalation_threshold,
                )
            )

        return findings

    def _evaluate_sentiment_rule(
        self, rule: SafetyRule, text: str, sentiment: float
    ) -> list[ValidationFinding]:
        """Evaluate sentiment-based rules."""
        findings = []

        # Check if sentiment violates rule thresholds
        if rule.level == SafetyLevel.BLOCKED and sentiment < -0.7:
            findings.append(
                ValidationFinding(
                    rule_id=rule.id,
                    category=rule.category,
                    level=rule.level,
                    priority=rule.priority,
                    message=f"Severely negative sentiment detected: {sentiment:.2f}",
                    validation_type=ValidationType.SENTIMENT,
                    confidence=abs(sentiment),
                    sentiment_score=sentiment,
                    escalation_required=abs(sentiment) >= rule.escalation_threshold,
                )
            )
        elif rule.level == SafetyLevel.WARNING and sentiment < -0.4:
            findings.append(
                ValidationFinding(
                    rule_id=rule.id,
                    category=rule.category,
                    level=rule.level,
                    priority=rule.priority,
                    message=f"Negative sentiment detected: {sentiment:.2f}",
                    validation_type=ValidationType.SENTIMENT,
                    confidence=abs(sentiment),
                    sentiment_score=sentiment,
                    escalation_required=abs(sentiment) >= rule.escalation_threshold,
                )
            )

        return findings

    def _evaluate_context_rule(
        self,
        rule: SafetyRule,
        rx: re.Pattern | None,
        text: str,
        context: dict[str, Any] | None,
    ) -> list[ValidationFinding]:
        """Evaluate context-aware rules."""
        findings = []
        if rx is None or not context:
            return findings

        # Context-aware evaluation considers session history, user profile, etc.
        for m in rx.finditer(text):
            confidence = rule.sensitivity

            # Adjust confidence based on context
            if context.get("session_count", 0) < 3:  # New user
                confidence *= 0.8
            if context.get("previous_violations", 0) > 0:  # History of violations
                confidence *= 1.2

            confidence = min(1.0, confidence)

            span = (m.start(), m.end())
            snippet = text[max(0, m.start() - 20) : m.end() + 20]

            findings.append(
                ValidationFinding(
                    rule_id=rule.id,
                    category=rule.category,
                    level=rule.level,
                    priority=rule.priority,
                    span=span,
                    snippet=snippet,
                    message=f"Context-aware match: {rule.id}",
                    validation_type=ValidationType.CONTEXT_AWARE,
                    confidence=confidence,
                    therapeutic_context=rule.therapeutic_context,
                    escalation_required=confidence >= rule.escalation_threshold,
                )
            )

        return findings


class TherapeuticValidator:
    """Enhanced TherapeuticValidator with comprehensive safety validation capabilities."""

    def __init__(
        self, config: dict[str, Any] | None = None, config_path: str | None = None
    ) -> None:
        if config_path and not config:
            cfg = SafetyRuleEngine.load_config(config_path)
        else:
            cfg = config or self._default_config()
        self._engine = SafetyRuleEngine.from_config(cfg)
        self._config = cfg

        # Enhanced configuration options
        self._crisis_detection_enabled = cfg.get("crisis_detection", {}).get(
            "enabled", True
        )
        self._crisis_sensitivity = cfg.get("crisis_detection", {}).get(
            "sensitivity", 0.7
        )
        self._escalation_threshold = cfg.get("crisis_detection", {}).get(
            "escalation_threshold", 0.9
        )
        self._alternative_generation_enabled = cfg.get(
            "alternative_generation", {}
        ).get("enabled", True)
        self._therapeutic_tone = cfg.get("alternative_generation", {}).get(
            "therapeutic_tone", True
        )

        # Monitoring and alerting
        self._violation_count = 0
        self._crisis_count = 0
        self._escalation_count = 0

    def validate_text(
        self,
        text: str,
        *,
        include_audit: bool = True,
        context: dict[str, Any] | None = None,
    ) -> ValidationResult:
        """Enhanced text validation with comprehensive analysis."""
        audit: list[dict[str, Any]] = []
        if include_audit:
            audit.append(
                {"event": "validate_text.start", "text_length": len(text or "")}
            )

        text = text or ""

        # Enhanced evaluation with context
        findings = self._engine.evaluate(text, context)

        # Comprehensive analysis
        overall_sentiment = self._engine._analyze_sentiment(text)
        crisis_detected = any(f.crisis_type is not None for f in findings)
        crisis_types = list(
            {f.crisis_type for f in findings if f.crisis_type is not None}
        )
        escalation_recommended = any(f.escalation_required for f in findings)

        # Determine overall level with enhanced logic
        level = SafetyLevel.SAFE
        if any(f.level == SafetyLevel.BLOCKED for f in findings):
            level = SafetyLevel.BLOCKED
            self._violation_count += 1
        elif any(f.level == SafetyLevel.WARNING for f in findings):
            level = SafetyLevel.WARNING
            self._violation_count += 1

        # Enhanced scoring based on multiple factors
        score = self._calculate_comprehensive_score(
            findings, overall_sentiment, crisis_detected
        )

        # Calculate therapeutic appropriateness
        therapeutic_appropriateness = self._assess_therapeutic_appropriateness(
            findings, overall_sentiment
        )

        # Generate alternative content if needed
        alternative_content = None
        if level != SafetyLevel.SAFE and self._alternative_generation_enabled:
            alternative_content = self._generate_therapeutic_alternative(
                text, findings, level
            )

        # Monitoring flags
        monitoring_flags = self._generate_monitoring_flags(
            findings, overall_sentiment, crisis_detected
        )

        # Update counters
        if crisis_detected:
            self._crisis_count += 1
        if escalation_recommended:
            self._escalation_count += 1

        if include_audit:
            audit.append(
                {
                    "event": "validate_text.end",
                    "findings_count": len(findings),
                    "result_level": level.value,
                    "crisis_detected": crisis_detected,
                    "escalation_recommended": escalation_recommended,
                    "overall_sentiment": overall_sentiment,
                    "therapeutic_appropriateness": therapeutic_appropriateness,
                }
            )

        return ValidationResult(
            level=level,
            findings=findings,
            score=score,
            audit=audit,
            crisis_detected=crisis_detected,
            crisis_types=crisis_types,
            overall_sentiment=overall_sentiment,
            therapeutic_appropriateness=therapeutic_appropriateness,
            escalation_recommended=escalation_recommended,
            alternative_content=alternative_content,
            monitoring_flags=monitoring_flags,
        )

    def _calculate_comprehensive_score(
        self, findings: list[ValidationFinding], sentiment: float, crisis_detected: bool
    ) -> float:
        """Calculate comprehensive safety score based on multiple factors."""
        if not findings:
            return 1.0

        # Base score calculation
        blocked_count = sum(1 for f in findings if f.level == SafetyLevel.BLOCKED)
        warning_count = sum(1 for f in findings if f.level == SafetyLevel.WARNING)

        if blocked_count > 0:
            base_score = 0.0
        elif warning_count > 0:
            base_score = 0.5
        else:
            base_score = 1.0

        # Adjust for sentiment
        if sentiment < -0.5:
            base_score *= 0.7
        elif sentiment < -0.2:
            base_score *= 0.85
        elif sentiment > 0.3:
            base_score = min(1.0, base_score + 0.1)

        # Adjust for crisis detection
        if crisis_detected:
            base_score *= 0.5

        # Adjust for confidence levels
        avg_confidence = sum(f.confidence for f in findings) / len(findings)
        if avg_confidence > 0.8:
            base_score *= 0.8

        return max(0.0, min(1.0, base_score))

    def _assess_therapeutic_appropriateness(
        self, findings: list[ValidationFinding], sentiment: float
    ) -> float:
        """Assess how therapeutically appropriate the content is."""
        if not findings:
            return 1.0

        # Start with base appropriateness
        appropriateness = 1.0

        # Reduce for safety violations
        for finding in findings:
            if finding.level == SafetyLevel.BLOCKED:
                appropriateness -= 0.4
            elif finding.level == SafetyLevel.WARNING:
                appropriateness -= 0.2

            # Additional reduction for crisis content
            if finding.crisis_type is not None:
                appropriateness -= 0.3

        # Adjust for sentiment
        if sentiment < -0.7:
            appropriateness -= 0.2
        elif sentiment < -0.4:
            appropriateness -= 0.1

        return max(0.0, min(1.0, appropriateness))

    def _generate_monitoring_flags(
        self, findings: list[ValidationFinding], sentiment: float, crisis_detected: bool
    ) -> list[str]:
        """Generate monitoring flags for safety oversight."""
        flags = []

        if crisis_detected:
            flags.append("crisis_detected")

        if sentiment < -0.7:
            flags.append("severe_negative_sentiment")
        elif sentiment < -0.4:
            flags.append("negative_sentiment")

        if any(f.escalation_required for f in findings):
            flags.append("escalation_required")

        if any(f.category == "professional_ethics" for f in findings):
            flags.append("ethics_concern")

        if len(findings) > 3:
            flags.append("multiple_violations")

        return flags

    def suggest_alternative(self, *, reason: SafetyLevel, original: str) -> str:
        # Simple, local alternative suggestion to avoid dependency on LLM
        if reason == SafetyLevel.BLOCKED:
            return (
                "I’m here to support your well-being. I can’t provide or generate that content. "
                "Would you like to talk about how you’re feeling, or focus on a safer topic?"
            )
        return (
            "I want to respond responsibly. Here’s a safer way to approach this topic. "
            "Could you clarify what support you’re seeking?"
        )

    def _generate_therapeutic_alternative(
        self, original: str, findings: list[ValidationFinding], level: SafetyLevel
    ) -> str:
        """Generate therapeutic alternatives based on content analysis."""
        if not self._alternative_generation_enabled:
            return self._basic_alternative(level)

        # Analyze the type of content and findings
        crisis_types = [f.crisis_type for f in findings if f.crisis_type is not None]
        categories = [f.category for f in findings]

        # Generate context-aware alternatives
        if any(ct == CrisisType.SUICIDAL_IDEATION for ct in crisis_types):
            return self._crisis_intervention_alternative("suicidal_ideation")
        if any(ct == CrisisType.SELF_HARM for ct in crisis_types):
            return self._crisis_intervention_alternative("self_harm")
        if any(ct == CrisisType.SEVERE_DEPRESSION for ct in crisis_types):
            return self._crisis_intervention_alternative("severe_depression")
        if "professional_ethics" in categories:
            return self._professional_boundary_alternative()
        if "boundary_maintenance" in categories:
            return self._therapeutic_boundary_alternative()
        return self._general_therapeutic_alternative(level)

    def _crisis_intervention_alternative(self, crisis_type: str) -> str:
        """Generate crisis intervention alternatives."""
        alternatives = {
            "suicidal_ideation": (
                "I'm deeply concerned about what you've shared. Your life has value, and there are people who want to help. "
                "Please reach out to a crisis helpline immediately: National Suicide Prevention Lifeline at 988. "
                "Would you like to talk about what's making you feel this way, or would you prefer to focus on immediate safety resources?"
            ),
            "self_harm": (
                "I'm worried about you and want to help you stay safe. Self-harm can be a way of coping with difficult feelings, "
                "but there are healthier alternatives. Please consider reaching out to a mental health professional. "
                "In the meantime, would you like to explore some grounding techniques or coping strategies?"
            ),
            "severe_depression": (
                "I hear that you're going through a really difficult time. Depression can make everything feel overwhelming, "
                "but you don't have to face this alone. Professional support can make a real difference. "
                "Would you like to talk about what's been weighing on you, or explore some resources that might help?"
            ),
        }
        return alternatives.get(
            crisis_type, self._basic_alternative(SafetyLevel.BLOCKED)
        )

    def _professional_boundary_alternative(self) -> str:
        """Generate professional boundary alternatives."""
        return (
            "I understand you're looking for guidance, but I'm not qualified to provide medical or diagnostic advice. "
            "For your safety and well-being, it's important to consult with a licensed healthcare professional. "
            "I can, however, help you explore your feelings and experiences in a supportive way. "
            "What would be most helpful for you right now?"
        )

    def _therapeutic_boundary_alternative(self) -> str:
        """Generate therapeutic boundary alternatives."""
        return (
            "I want to support you in a way that's helpful and appropriate. Let's focus on what you're experiencing "
            "and how we can work together within healthy boundaries. "
            "What aspects of your situation would you like to explore in a supportive way?"
        )

    def _general_therapeutic_alternative(self, level: SafetyLevel) -> str:
        """Generate general therapeutic alternatives."""
        if level == SafetyLevel.BLOCKED:
            return (
                "I'm here to support your well-being, and I want to respond in a way that's helpful and safe. "
                "Let's redirect our conversation to focus on your feelings and experiences. "
                "What's really going on for you right now that we could explore together?"
            )
        # WARNING
        return (
            "I want to respond thoughtfully to what you've shared. Let's approach this topic in a way that's "
            "supportive and constructive. What aspects of this situation are most important to you?"
        )

    def _basic_alternative(self, level: SafetyLevel) -> str:
        """Basic alternative for fallback."""
        if level == SafetyLevel.BLOCKED:
            return (
                "I'm here to support your well-being. I can't provide or generate that content. "
                "Would you like to talk about how you're feeling, or focus on a safer topic?"
            )
        return (
            "I want to respond responsibly. Here's a safer way to approach this topic. "
            "Could you clarify what support you're seeking?"
        )

    def get_monitoring_metrics(self) -> dict[str, Any]:
        """Get monitoring metrics for safety oversight."""
        total_estimated = max(
            10, self._violation_count * 2
        )  # Rough estimate of total validations
        return {
            "total_validations_estimated": total_estimated,
            "violation_count": self._violation_count,
            "crisis_count": self._crisis_count,
            "escalation_count": self._escalation_count,
            "violation_rate": self._violation_count / total_estimated,
            "crisis_rate": self._crisis_count / total_estimated,
            "escalation_rate": self._escalation_count / total_estimated,
        }

    def reset_monitoring_metrics(self) -> None:
        """Reset monitoring metrics (for testing or periodic resets)."""
        self._violation_count = 0
        self._crisis_count = 0
        self._escalation_count = 0

    def should_alert(self, result: ValidationResult) -> bool:
        """Determine if this validation result should trigger an alert."""
        if not self._config.get("monitoring", {}).get("alert_on_escalation", True):
            return False

        # Alert conditions
        if result.escalation_recommended:
            return True
        if result.crisis_detected and any(
            ct in [CrisisType.SUICIDAL_IDEATION, CrisisType.SELF_HARM]
            for ct in result.crisis_types
        ):
            return True
        return bool(result.level == SafetyLevel.BLOCKED and result.score < 0.2)

    def update_configuration(self, new_config: dict[str, Any]) -> None:
        """Update the validator configuration and rebuild the engine."""
        self._config.update(new_config)
        self._engine = SafetyRuleEngine.from_config(self._config)

        # Update enhanced configuration options
        self._crisis_detection_enabled = self._config.get("crisis_detection", {}).get(
            "enabled", True
        )
        self._crisis_sensitivity = self._config.get("crisis_detection", {}).get(
            "sensitivity", 0.7
        )
        self._escalation_threshold = self._config.get("crisis_detection", {}).get(
            "escalation_threshold", 0.9
        )
        self._alternative_generation_enabled = self._config.get(
            "alternative_generation", {}
        ).get("enabled", True)
        self._therapeutic_tone = self._config.get("alternative_generation", {}).get(
            "therapeutic_tone", True
        )

    def add_therapeutic_guideline(self, guideline: dict[str, Any]) -> None:
        """Add a new therapeutic guideline rule."""
        if "rules" not in self._config:
            self._config["rules"] = []

        self._config["rules"].append(guideline)
        self.update_configuration({})  # Rebuild with current config

    def remove_therapeutic_guideline(self, rule_id: str) -> bool:
        """Remove a therapeutic guideline rule by ID."""
        if "rules" not in self._config:
            return False

        original_count = len(self._config["rules"])
        self._config["rules"] = [
            rule for rule in self._config["rules"] if rule.get("id") != rule_id
        ]

        if len(self._config["rules"]) < original_count:
            self.update_configuration({})  # Rebuild with current config
            return True
        return False

    def get_therapeutic_guidelines(self) -> list[dict[str, Any]]:
        """Get all current therapeutic guidelines."""
        return self._config.get("rules", [])

    def export_configuration(self) -> dict[str, Any]:
        """Export the current configuration for backup or sharing."""
        return self._config.copy()

    def import_configuration(self, config: dict[str, Any]) -> None:
        """Import a configuration, replacing the current one."""
        self._config = config.copy()
        self.update_configuration({})  # Rebuild with new config

    @staticmethod
    def _default_config() -> dict[str, Any]:
        # Enhanced defaults with comprehensive therapeutic safety rules
        return {
            "rules": [
                # Crisis detection rules
                {
                    "id": "crisis_suicidal_ideation",
                    "category": "crisis_detection",
                    "priority": 100,
                    "level": "blocked",
                    "pattern": r"(suicide|kill myself|want to die|end it all|not worth living|better off dead)",
                    "flags": "i",
                    "validation_type": "crisis_detection",
                    "crisis_type": "suicidal_ideation",
                    "sensitivity": 0.9,
                    "escalation_threshold": 0.8,
                    "context_aware": True,
                },
                {
                    "id": "crisis_self_harm",
                    "category": "crisis_detection",
                    "priority": 95,
                    "level": "blocked",
                    "pattern": r"(self harm|self-harm|hurt myself|cut myself|cutting|burning myself)",
                    "flags": "i",
                    "validation_type": "crisis_detection",
                    "crisis_type": "self_harm",
                    "sensitivity": 0.8,
                    "escalation_threshold": 0.7,
                    "context_aware": True,
                },
                {
                    "id": "crisis_severe_depression",
                    "category": "crisis_detection",
                    "priority": 85,
                    "level": "warning",
                    "pattern": r"(completely hopeless|nothing matters|can't go on|no point|worthless|burden)",
                    "flags": "i",
                    "validation_type": "crisis_detection",
                    "crisis_type": "severe_depression",
                    "sensitivity": 0.7,
                    "escalation_threshold": 0.8,
                    "context_aware": True,
                },
                # Professional ethics rules
                {
                    "id": "ethics_medical_advice",
                    "category": "professional_ethics",
                    "priority": 60,
                    "level": "warning",
                    "pattern": r"(diagnose|prescribe|medical advice|cure|treatment|medication)",
                    "flags": "i",
                    "validation_type": "therapeutic_boundary",
                    "therapeutic_context": "general_therapy",
                    "sensitivity": 0.6,
                },
                # Boundary maintenance rules
                {
                    "id": "boundary_inappropriate_content",
                    "category": "boundary_maintenance",
                    "priority": 40,
                    "level": "warning",
                    "pattern": r"(graphic violence|gore|explicit|inappropriate)",
                    "flags": "i",
                    "validation_type": "keyword",
                    "sensitivity": 0.5,
                },
                # Sentiment-based rules
                {
                    "id": "sentiment_severe_negative",
                    "category": "emotional_monitoring",
                    "priority": 30,
                    "level": "warning",
                    "validation_type": "sentiment",
                    "sensitivity": 0.7,
                    "escalation_threshold": 0.8,
                },
            ],
            # Enhanced configuration options
            "crisis_detection": {
                "enabled": True,
                "sensitivity": 0.7,
                "escalation_threshold": 0.9,
            },
            "alternative_generation": {
                "enabled": True,
                "therapeutic_tone": True,
                "supportive_messaging": True,
            },
            "monitoring": {
                "enabled": True,
                "track_violations": True,
                "alert_on_escalation": True,
            },
        }


class CrisisInterventionManager:
    """Central coordinator for crisis situations detected by the TherapeuticValidator.

    Manages crisis assessment, intervention protocols, escalation procedures,
    and monitoring of crisis situations with comprehensive logging and reporting.
    """

    def __init__(self, config: dict[str, Any] | None = None):
        """Initialize the Crisis Intervention Manager."""
        self.config = config or self._default_crisis_config()
        self.active_interventions: dict[str, CrisisIntervention] = {}
        self.intervention_history: list[CrisisIntervention] = []

        # Statistics tracking
        self.total_interventions = 0
        self.successful_interventions = 0
        self.escalations_triggered = 0
        self.emergency_contacts = 0

        # Load crisis response templates
        self.response_templates = self._load_response_templates()

        # Initialize logging
        import logging

        self.logger = logging.getLogger(__name__ + ".CrisisInterventionManager")

    def assess_crisis(
        self, validation_result: ValidationResult, session_context: dict[str, Any]
    ) -> CrisisAssessment:
        """Assess the severity and type of crisis from validation results."""
        import time

        if not validation_result.crisis_detected:
            return CrisisAssessment(
                crisis_level=CrisisLevel.LOW,
                crisis_types=[],
                confidence=0.0,
                risk_factors=[],
                protective_factors=[],
                immediate_risk=False,
                intervention_recommended=InterventionType.AUTOMATED_RESPONSE,
                escalation_required=False,
                assessment_timestamp=time.time(),
                context=session_context,
            )

        # Determine crisis level based on multiple factors
        crisis_level = self._determine_crisis_level(validation_result, session_context)

        # Identify risk and protective factors
        risk_factors = self._identify_risk_factors(validation_result, session_context)
        protective_factors = self._identify_protective_factors(session_context)

        # Determine intervention type
        intervention_type = self._determine_intervention_type(
            crisis_level, validation_result
        )

        # Check for immediate risk
        immediate_risk = self._assess_immediate_risk(validation_result, crisis_level)

        # Calculate overall confidence
        confidence = self._calculate_crisis_confidence(
            validation_result, session_context
        )

        return CrisisAssessment(
            crisis_level=crisis_level,
            crisis_types=validation_result.crisis_types,
            confidence=confidence,
            risk_factors=risk_factors,
            protective_factors=protective_factors,
            immediate_risk=immediate_risk,
            intervention_recommended=intervention_type,
            escalation_required=validation_result.escalation_recommended
            or immediate_risk,
            assessment_timestamp=time.time(),
            context=session_context,
        )

    def initiate_intervention(
        self, assessment: CrisisAssessment, session_id: str, user_id: str
    ) -> CrisisIntervention:
        """Initiate a crisis intervention based on the assessment."""
        import time
        import uuid

        intervention_id = str(uuid.uuid4())

        intervention = CrisisIntervention(
            intervention_id=intervention_id,
            session_id=session_id,
            user_id=user_id,
            crisis_assessment=assessment,
            created_timestamp=time.time(),
        )

        # Store active intervention
        self.active_interventions[intervention_id] = intervention
        self.total_interventions += 1

        # Log crisis intervention initiation
        self.logger.warning(
            f"Crisis intervention initiated: {intervention_id} for user {user_id} "
            f"(level: {assessment.crisis_level.value}, types: {[ct.value for ct in assessment.crisis_types]})"
        )

        # Execute immediate response
        self._execute_immediate_response(intervention)

        # Handle escalation if required
        if assessment.escalation_required:
            self._handle_escalation(intervention)

        # Generate alert for monitoring (if we have access to dashboard)
        try:
            # This would be injected in a real implementation
            # For now, we'll add a simple alert mechanism
            alert_severity = (
                "critical"
                if assessment.crisis_level == CrisisLevel.CRITICAL
                else "high"
            )
            self.logger.warning(
                f"CRISIS ALERT: {alert_severity.upper()} intervention {intervention_id} "
                f"for crisis types {[ct.value for ct in assessment.crisis_types]}"
            )
        except Exception as e:
            self.logger.error(f"Failed to generate crisis alert: {e}")

        return intervention

    def _determine_crisis_level(
        self, validation_result: ValidationResult, context: dict[str, Any]
    ) -> CrisisLevel:
        """Determine the crisis level based on validation results and context."""
        # High-risk crisis types
        high_risk_types = {CrisisType.SUICIDAL_IDEATION, CrisisType.SELF_HARM}

        # Check for critical indicators - more specific criteria
        if any(ct in high_risk_types for ct in validation_result.crisis_types):
            # Critical: Very low safety score AND escalation recommended
            if (
                validation_result.score < 0.15
                and validation_result.escalation_recommended
            ):
                return CrisisLevel.CRITICAL
            # High: Low safety score OR escalation recommended
            if (
                validation_result.score < 0.25
                or validation_result.escalation_recommended
            ):
                return CrisisLevel.HIGH
            # Moderate: Crisis detected but not severe
            return CrisisLevel.MODERATE

        # Severe depression with high confidence
        if CrisisType.SEVERE_DEPRESSION in validation_result.crisis_types:
            if (
                validation_result.score < 0.2
                and validation_result.escalation_recommended
            ):
                return CrisisLevel.HIGH
            return CrisisLevel.MODERATE

        # Other crisis types - default to moderate
        if validation_result.crisis_detected:
            # Check overall sentiment and therapeutic appropriateness for level
            if (
                validation_result.overall_sentiment
                and validation_result.overall_sentiment < -0.8
                and validation_result.therapeutic_appropriateness < 0.2
            ):
                return CrisisLevel.HIGH
            return CrisisLevel.MODERATE

        return CrisisLevel.LOW

    def _identify_risk_factors(
        self, validation_result: ValidationResult, context: dict[str, Any]
    ) -> list[str]:
        """Identify risk factors from validation results and context."""
        risk_factors = []

        # Crisis-specific risk factors
        if CrisisType.SUICIDAL_IDEATION in validation_result.crisis_types:
            risk_factors.extend(["suicidal_ideation", "death_wish", "hopelessness"])

        if CrisisType.SELF_HARM in validation_result.crisis_types:
            risk_factors.extend(
                ["self_harm_behavior", "self_punishment", "coping_mechanism"]
            )

        if CrisisType.SEVERE_DEPRESSION in validation_result.crisis_types:
            risk_factors.extend(
                ["severe_depression", "worthlessness", "emotional_numbness"]
            )

        # Sentiment-based risk factors
        if (
            validation_result.overall_sentiment
            and validation_result.overall_sentiment < -0.7
        ):
            risk_factors.append("severe_negative_sentiment")

        # Context-based risk factors
        if context.get("previous_violations", 0) > 2:
            risk_factors.append("repeated_safety_violations")

        if context.get("session_count", 0) < 3:
            risk_factors.append("new_user_vulnerability")

        return list(set(risk_factors))  # Remove duplicates

    def _identify_protective_factors(self, context: dict[str, Any]) -> list[str]:
        """Identify protective factors from context."""
        protective_factors = []

        # Session engagement
        if context.get("session_count", 0) > 5:
            protective_factors.append("ongoing_engagement")

        # Previous positive interactions
        if context.get("positive_interactions", 0) > 0:
            protective_factors.append("positive_therapeutic_history")

        # Support system indicators
        if context.get("has_support_system", False):
            protective_factors.append("social_support")

        # Professional help
        if context.get("has_therapist", False):
            protective_factors.append("professional_support")

        return protective_factors

    def _determine_intervention_type(
        self, crisis_level: CrisisLevel, validation_result: ValidationResult
    ) -> InterventionType:
        """Determine the appropriate intervention type."""
        if crisis_level == CrisisLevel.CRITICAL:
            return InterventionType.EMERGENCY_SERVICES
        if crisis_level == CrisisLevel.HIGH:
            return InterventionType.HUMAN_OVERSIGHT
        if crisis_level == CrisisLevel.MODERATE:
            return InterventionType.THERAPEUTIC_REFERRAL
        return InterventionType.AUTOMATED_RESPONSE

    def _assess_immediate_risk(
        self, validation_result: ValidationResult, crisis_level: CrisisLevel
    ) -> bool:
        """Assess if there is immediate risk requiring urgent intervention."""
        # Critical level always indicates immediate risk
        if crisis_level == CrisisLevel.CRITICAL:
            return True

        # High-risk crisis types with low safety scores
        high_risk_types = {CrisisType.SUICIDAL_IDEATION, CrisisType.SELF_HARM}
        if (
            any(ct in high_risk_types for ct in validation_result.crisis_types)
            and validation_result.score < 0.3
        ):
            return True

        # Multiple crisis types present
        return len(validation_result.crisis_types) >= 2

    def _calculate_crisis_confidence(
        self, validation_result: ValidationResult, context: dict[str, Any]
    ) -> float:
        """Calculate overall confidence in crisis assessment."""
        if not validation_result.crisis_detected:
            return 0.0

        # Base confidence from validation findings
        if validation_result.findings:
            base_confidence = sum(
                f.confidence for f in validation_result.findings
            ) / len(validation_result.findings)
        else:
            base_confidence = 0.5

        # Adjust based on sentiment
        if (
            validation_result.overall_sentiment
            and validation_result.overall_sentiment < -0.5
        ):
            base_confidence += 0.1

        # Adjust based on therapeutic appropriateness
        if validation_result.therapeutic_appropriateness < 0.3:
            base_confidence += 0.1

        # Adjust based on context
        if context.get("previous_violations", 0) > 1:
            base_confidence += 0.05

        return min(1.0, max(0.0, base_confidence))

    def _execute_immediate_response(self, intervention: CrisisIntervention) -> None:
        """Execute immediate response actions for the crisis intervention."""
        import time

        start_time = time.perf_counter()

        try:
            # Generate appropriate response based on crisis type
            response_message = self._generate_crisis_response(
                intervention.crisis_assessment
            )

            # Record the action
            action = InterventionAction(
                action_type=InterventionType.AUTOMATED_RESPONSE,
                description=f"Generated crisis response: {response_message[:100]}...",
                timestamp=time.time(),
                success=True,
                response_time_ms=(time.perf_counter() - start_time) * 1000,
                metadata={"response_message": response_message},
            )

            intervention.actions_taken.append(action)

            self.logger.info(
                f"Immediate response executed for intervention {intervention.intervention_id}"
            )

        except Exception as e:
            # Record failed action
            action = InterventionAction(
                action_type=InterventionType.AUTOMATED_RESPONSE,
                description=f"Failed to generate crisis response: {str(e)}",
                timestamp=time.time(),
                success=False,
                response_time_ms=(time.perf_counter() - start_time) * 1000,
                metadata={"error": str(e)},
            )

            intervention.actions_taken.append(action)

            self.logger.error(
                f"Failed to execute immediate response for intervention {intervention.intervention_id}: {e}"
            )

    def _handle_escalation(self, intervention: CrisisIntervention) -> None:
        """Handle escalation procedures for crisis intervention."""

        intervention.escalation_status = EscalationStatus.PENDING

        crisis_level = intervention.crisis_assessment.crisis_level

        try:
            if crisis_level == CrisisLevel.CRITICAL:
                self._escalate_to_emergency_services(intervention)
            elif crisis_level in [CrisisLevel.HIGH, CrisisLevel.MODERATE]:
                self._escalate_to_human_oversight(intervention)

            intervention.escalation_status = EscalationStatus.COMPLETED
            self.escalations_triggered += 1

        except Exception as e:
            intervention.escalation_status = EscalationStatus.FAILED
            self.logger.error(
                f"Escalation failed for intervention {intervention.intervention_id}: {e}"
            )

    def _escalate_to_emergency_services(self, intervention: CrisisIntervention) -> None:
        """Escalate to emergency services for critical situations."""
        import time

        start_time = time.perf_counter()

        # In a real implementation, this would contact emergency services
        # For now, we'll log and record the action

        action = InterventionAction(
            action_type=InterventionType.EMERGENCY_SERVICES,
            description="Emergency services notification triggered",
            timestamp=time.time(),
            success=True,  # Assume success for now
            response_time_ms=(time.perf_counter() - start_time) * 1000,
            metadata={
                "crisis_level": intervention.crisis_assessment.crisis_level.value,
                "crisis_types": [
                    ct.value for ct in intervention.crisis_assessment.crisis_types
                ],
                "user_id": intervention.user_id,
                "session_id": intervention.session_id,
            },
        )

        intervention.actions_taken.append(action)
        intervention.emergency_contacted = True
        self.emergency_contacts += 1

        self.logger.critical(
            f"EMERGENCY SERVICES ESCALATION: Intervention {intervention.intervention_id} "
            f"for user {intervention.user_id} - Crisis level: {intervention.crisis_assessment.crisis_level.value}"
        )

    def _escalate_to_human_oversight(self, intervention: CrisisIntervention) -> None:
        """Escalate to human oversight for high/moderate risk situations."""
        import time

        start_time = time.perf_counter()

        # In a real implementation, this would notify human therapists/supervisors
        # For now, we'll log and record the action

        action = InterventionAction(
            action_type=InterventionType.HUMAN_OVERSIGHT,
            description="Human oversight notification sent",
            timestamp=time.time(),
            success=True,  # Assume success for now
            response_time_ms=(time.perf_counter() - start_time) * 1000,
            metadata={
                "crisis_level": intervention.crisis_assessment.crisis_level.value,
                "crisis_types": [
                    ct.value for ct in intervention.crisis_assessment.crisis_types
                ],
                "risk_factors": intervention.crisis_assessment.risk_factors,
                "protective_factors": intervention.crisis_assessment.protective_factors,
            },
        )

        intervention.actions_taken.append(action)
        intervention.human_notified = True

        self.logger.warning(
            f"HUMAN OVERSIGHT ESCALATION: Intervention {intervention.intervention_id} "
            f"for user {intervention.user_id} - Crisis level: {intervention.crisis_assessment.crisis_level.value}"
        )

    def _generate_crisis_response(self, assessment: CrisisAssessment) -> str:
        """Generate appropriate crisis response message."""
        if not assessment.crisis_types:
            return "I'm here to support you. Please let me know how I can help."

        # Get the most severe crisis type
        primary_crisis = assessment.crisis_types[0]

        # Use response templates
        if primary_crisis in self.response_templates:
            template = self.response_templates[primary_crisis]

            # Customize based on crisis level
            if assessment.crisis_level == CrisisLevel.CRITICAL:
                return template["critical"]
            if assessment.crisis_level == CrisisLevel.HIGH:
                return template["high"]
            if assessment.crisis_level == CrisisLevel.MODERATE:
                return template["moderate"]
            return template["low"]

        # Fallback response
        return (
            "I'm concerned about what you've shared and want to help you stay safe. "
            "Please consider reaching out to a mental health professional or crisis helpline. "
            "You can contact the National Suicide Prevention Lifeline at 988 for immediate support."
        )

    def _load_response_templates(self) -> dict[CrisisType, dict[str, str]]:
        """Load crisis response templates for different crisis types and levels."""
        return {
            CrisisType.SUICIDAL_IDEATION: {
                "critical": (
                    "I'm deeply concerned about what you've shared. Your life has value and there are people who want to help. "
                    "Please contact emergency services (911) or the National Suicide Prevention Lifeline at 988 immediately. "
                    "Do not wait - reach out for help right now. You don't have to face this alone."
                ),
                "high": (
                    "I'm very worried about you and want to help you stay safe. Please reach out to the National Suicide Prevention Lifeline at 988 "
                    "or contact a mental health professional immediately. Your life matters and there are people who care about you. "
                    "Would you like me to help you find local crisis resources?"
                ),
                "moderate": (
                    "I'm concerned about what you've shared. Having thoughts of suicide can be frightening, but you don't have to face this alone. "
                    "Please consider reaching out to the National Suicide Prevention Lifeline at 988 or a mental health professional. "
                    "Would you like to talk about what's been making you feel this way?"
                ),
                "low": (
                    "I hear that you're going through a difficult time. If you're having thoughts of suicide, please know that help is available. "
                    "The National Suicide Prevention Lifeline (988) is available 24/7. Would you like to explore some coping strategies together?"
                ),
            },
            CrisisType.SELF_HARM: {
                "critical": (
                    "I'm very concerned about your safety. Self-harm can be dangerous and I want to help you stay safe. "
                    "Please contact emergency services (911) if you're in immediate danger, or reach out to a crisis helpline immediately. "
                    "You deserve care and support, not harm."
                ),
                "high": (
                    "I'm worried about you and want to help you stay safe. Self-harm might feel like a way to cope, but there are healthier alternatives. "
                    "Please consider reaching out to a mental health professional or crisis helpline. "
                    "Would you like to explore some grounding techniques that might help?"
                ),
                "moderate": (
                    "I'm concerned about what you've shared. Self-harm can be a way of coping with difficult feelings, but it's not safe. "
                    "There are healthier ways to manage these feelings. Would you like to talk about what's been troubling you, "
                    "or explore some alternative coping strategies?"
                ),
                "low": (
                    "I hear that you're struggling with difficult feelings. If you're thinking about self-harm, please know that there are "
                    "healthier ways to cope. Would you like to explore some grounding techniques or talk about what's been on your mind?"
                ),
            },
            CrisisType.SEVERE_DEPRESSION: {
                "critical": (
                    "I'm deeply concerned about how you're feeling. Severe depression can make everything feel overwhelming, "
                    "but you don't have to face this alone. Please reach out to a mental health professional or crisis helpline immediately. "
                    "The National Suicide Prevention Lifeline (988) is available 24/7 for support."
                ),
                "high": (
                    "I hear that you're going through an incredibly difficult time. Depression can make everything feel hopeless, "
                    "but professional support can make a real difference. Please consider reaching out to a mental health professional. "
                    "Would you like to talk about what's been weighing on you most heavily?"
                ),
                "moderate": (
                    "I'm sorry you're experiencing such difficult feelings. Depression can make everything feel overwhelming, "
                    "but there is hope and help available. Would you like to talk about what's been troubling you, "
                    "or explore some resources that might provide support?"
                ),
                "low": (
                    "I hear that you're feeling down and struggling. These feelings are valid, and it's okay to reach out for support. "
                    "Would you like to talk about what's been on your mind, or explore some ways to take care of yourself?"
                ),
            },
        }

    def get_intervention_status(
        self, intervention_id: str
    ) -> CrisisIntervention | None:
        """Get the status of a specific intervention."""
        return self.active_interventions.get(intervention_id)

    def resolve_intervention(
        self, intervention_id: str, resolution_notes: str = ""
    ) -> bool:
        """Mark an intervention as resolved."""
        import time

        if intervention_id not in self.active_interventions:
            return False

        intervention = self.active_interventions[intervention_id]
        intervention.resolution_status = "resolved"
        intervention.resolved_timestamp = time.time()

        # Move to history
        self.intervention_history.append(intervention)
        del self.active_interventions[intervention_id]

        self.successful_interventions += 1

        self.logger.info(f"Intervention {intervention_id} resolved: {resolution_notes}")

        return True

    def get_crisis_metrics(self) -> dict[str, Any]:
        """Get comprehensive crisis intervention metrics."""
        active_count = len(self.active_interventions)
        total_count = self.total_interventions
        success_rate = (self.successful_interventions / max(1, total_count)) * 100

        # Crisis level distribution
        crisis_levels = {}
        for intervention in (
            list(self.active_interventions.values()) + self.intervention_history
        ):
            level = intervention.crisis_assessment.crisis_level.value
            crisis_levels[level] = crisis_levels.get(level, 0) + 1

        # Crisis type distribution
        crisis_types = {}
        for intervention in (
            list(self.active_interventions.values()) + self.intervention_history
        ):
            for crisis_type in intervention.crisis_assessment.crisis_types:
                type_name = crisis_type.value
                crisis_types[type_name] = crisis_types.get(type_name, 0) + 1

        return {
            "active_interventions": active_count,
            "total_interventions": total_count,
            "successful_interventions": self.successful_interventions,
            "success_rate_percent": success_rate,
            "escalations_triggered": self.escalations_triggered,
            "emergency_contacts": self.emergency_contacts,
            "crisis_level_distribution": crisis_levels,
            "crisis_type_distribution": crisis_types,
            "average_response_time_ms": self._calculate_average_response_time(),
        }

    def _calculate_average_response_time(self) -> float:
        """Calculate average response time for interventions."""
        all_interventions = (
            list(self.active_interventions.values()) + self.intervention_history
        )

        if not all_interventions:
            return 0.0

        total_time = 0.0
        action_count = 0

        for intervention in all_interventions:
            for action in intervention.actions_taken:
                total_time += action.response_time_ms
                action_count += 1

        return total_time / max(1, action_count)

    def _default_crisis_config(self) -> dict[str, Any]:
        """Default configuration for crisis intervention."""
        return {
            "escalation_thresholds": {"critical": 0.9, "high": 0.7, "moderate": 0.5},
            "response_timeouts": {
                "immediate_response_ms": 1000,
                "escalation_timeout_ms": 5000,
                "emergency_timeout_ms": 2000,
            },
            "monitoring": {
                "track_all_interventions": True,
                "log_escalations": True,
                "alert_on_emergency": True,
            },
            "notifications": {
                "human_oversight_enabled": True,
                "emergency_services_enabled": True,
                "email_notifications": False,
                "webhook_notifications": False,
            },
        }


class EmergencyProtocolEngine:
    """Automated response system for different crisis types with configurable protocols.

    Manages emergency protocols, automated responses, and escalation procedures
    for different crisis situations with comprehensive logging and monitoring.
    """

    def __init__(self, config: dict[str, Any] | None = None):
        """Initialize the Emergency Protocol Engine."""
        self.config = config or self._default_protocol_config()
        self.active_protocols: dict[str, dict[str, Any]] = {}
        self.protocol_history: list[dict[str, Any]] = []

        # Statistics tracking
        self.protocols_executed = 0
        self.successful_protocols = 0
        self.failed_protocols = 0

        # Initialize logging
        import logging

        self.logger = logging.getLogger(__name__ + ".EmergencyProtocolEngine")

    def execute_protocol(
        self,
        crisis_type: CrisisType,
        crisis_level: CrisisLevel,
        context: dict[str, Any],
    ) -> dict[str, Any]:
        """Execute the appropriate emergency protocol for the given crisis type and level."""
        import time
        import uuid

        protocol_id = str(uuid.uuid4())
        start_time = time.perf_counter()

        protocol_execution = {
            "protocol_id": protocol_id,
            "crisis_type": crisis_type.value,
            "crisis_level": crisis_level.value,
            "start_time": time.time(),
            "context": context,
            "steps_executed": [],
            "success": False,
            "error": None,
            "response_time_ms": 0.0,
        }

        self.active_protocols[protocol_id] = protocol_execution
        self.protocols_executed += 1

        try:
            # Get protocol steps for this crisis type and level
            protocol_steps = self._get_protocol_steps(crisis_type, crisis_level)

            # Execute each step in sequence
            for step in protocol_steps:
                step_result = self._execute_protocol_step(step, context)
                protocol_execution["steps_executed"].append(step_result)

                # If a critical step fails, abort protocol
                if step.get("critical", False) and not step_result["success"]:
                    raise Exception(
                        f"Critical protocol step failed: {step_result['error']}"
                    )

            protocol_execution["success"] = True
            self.successful_protocols += 1

            self.logger.info(
                f"Emergency protocol {protocol_id} executed successfully for {crisis_type.value}"
            )

        except Exception as e:
            protocol_execution["error"] = str(e)
            protocol_execution["success"] = False
            self.failed_protocols += 1

            self.logger.error(f"Emergency protocol {protocol_id} failed: {e}")

        finally:
            # Calculate response time
            protocol_execution["response_time_ms"] = (
                time.perf_counter() - start_time
            ) * 1000

            # Move to history
            self.protocol_history.append(protocol_execution.copy())
            del self.active_protocols[protocol_id]

        return protocol_execution

    def _get_protocol_steps(
        self, crisis_type: CrisisType, crisis_level: CrisisLevel
    ) -> list[dict[str, Any]]:
        """Get the protocol steps for a specific crisis type and level."""
        protocols = self.config.get("protocols", {})

        # Get crisis-specific protocol
        crisis_protocol = protocols.get(crisis_type.value, {})

        # Get level-specific steps
        level_steps = crisis_protocol.get(crisis_level.value, [])

        # If no specific steps, use default
        if not level_steps:
            level_steps = crisis_protocol.get("default", [])

        # If still no steps, use global default
        if not level_steps:
            level_steps = protocols.get("default", [])

        return level_steps

    def _execute_protocol_step(
        self, step: dict[str, Any], context: dict[str, Any]
    ) -> dict[str, Any]:
        """Execute a single protocol step."""
        import time

        start_time = time.perf_counter()
        step_result = {
            "step_type": step.get("type", "unknown"),
            "description": step.get("description", ""),
            "success": False,
            "response_time_ms": 0.0,
            "output": None,
            "error": None,
        }

        try:
            step_type = step.get("type")

            if step_type == "generate_response":
                step_result["output"] = self._generate_protocol_response(step, context)
                step_result["success"] = True

            elif step_type == "log_event":
                self._log_protocol_event(step, context)
                step_result["success"] = True

            elif step_type == "notify_human":
                step_result["output"] = self._notify_human_oversight(step, context)
                step_result["success"] = True

            elif step_type == "contact_emergency":
                step_result["output"] = self._contact_emergency_services(step, context)
                step_result["success"] = True

            elif step_type == "provide_resources":
                step_result["output"] = self._provide_crisis_resources(step, context)
                step_result["success"] = True

            elif step_type == "schedule_followup":
                step_result["output"] = self._schedule_followup(step, context)
                step_result["success"] = True

            else:
                raise Exception(f"Unknown protocol step type: {step_type}")

        except Exception as e:
            step_result["error"] = str(e)
            step_result["success"] = False

        finally:
            step_result["response_time_ms"] = (time.perf_counter() - start_time) * 1000

        return step_result

    def _generate_protocol_response(
        self, step: dict[str, Any], context: dict[str, Any]
    ) -> str:
        """Generate a protocol-specific response message."""
        template = step.get("template", "")

        # Simple template substitution
        return template.format(
            user_id=context.get("user_id", "unknown"),
            session_id=context.get("session_id", "unknown"),
            crisis_type=context.get("crisis_type", "unknown"),
            timestamp=time.strftime("%Y-%m-%d %H:%M:%S"),
        )

    def _log_protocol_event(
        self, step: dict[str, Any], context: dict[str, Any]
    ) -> None:
        """Log a protocol event."""
        log_level = step.get("log_level", "info").lower()
        message = step.get("message", "Protocol event")

        # Format message with context
        formatted_message = message.format(**context)

        if log_level == "critical":
            self.logger.critical(formatted_message)
        elif log_level == "error":
            self.logger.error(formatted_message)
        elif log_level == "warning":
            self.logger.warning(formatted_message)
        else:
            self.logger.info(formatted_message)

    def _notify_human_oversight(
        self, step: dict[str, Any], context: dict[str, Any]
    ) -> dict[str, Any]:
        """Notify human oversight personnel."""
        notification = {
            "type": "human_oversight",
            "priority": step.get("priority", "high"),
            "message": step.get("message", "Human oversight required"),
            "context": context,
            "timestamp": time.time(),
            "channels": step.get("channels", ["email", "dashboard"]),
        }

        # In a real implementation, this would send actual notifications
        self.logger.warning(f"HUMAN OVERSIGHT NOTIFICATION: {notification['message']}")

        return notification

    def _contact_emergency_services(
        self, step: dict[str, Any], context: dict[str, Any]
    ) -> dict[str, Any]:
        """Contact emergency services."""
        emergency_contact = {
            "type": "emergency_services",
            "service": step.get("service", "911"),
            "reason": step.get("reason", "Mental health crisis"),
            "context": context,
            "timestamp": time.time(),
            "location": context.get("location", "unknown"),
        }

        # In a real implementation, this would contact actual emergency services
        self.logger.critical(
            f"EMERGENCY SERVICES CONTACT: {emergency_contact['reason']}"
        )

        return emergency_contact

    def _provide_crisis_resources(
        self, step: dict[str, Any], context: dict[str, Any]
    ) -> list[dict[str, Any]]:
        """Provide crisis resources to the user."""
        resources = step.get("resources", [])

        # Default crisis resources
        if not resources:
            resources = [
                {
                    "name": "National Suicide Prevention Lifeline",
                    "phone": "988",
                    "description": "24/7 crisis support",
                    "website": "https://suicidepreventionlifeline.org",
                },
                {
                    "name": "Crisis Text Line",
                    "text": "HOME to 741741",
                    "description": "24/7 text-based crisis support",
                    "website": "https://crisistextline.org",
                },
            ]

        return resources

    def _schedule_followup(
        self, step: dict[str, Any], context: dict[str, Any]
    ) -> dict[str, Any]:
        """Schedule follow-up contact."""
        followup = {
            "type": "followup",
            "interval_hours": step.get("interval_hours", 24),
            "method": step.get("method", "system_check"),
            "context": context,
            "scheduled_time": time.time() + (step.get("interval_hours", 24) * 3600),
            "priority": step.get("priority", "high"),
        }

        self.logger.info(f"Follow-up scheduled for {followup['interval_hours']} hours")

        return followup

    def get_protocol_metrics(self) -> dict[str, Any]:
        """Get comprehensive protocol execution metrics."""
        success_rate = (
            self.successful_protocols / max(1, self.protocols_executed)
        ) * 100

        # Protocol type distribution
        protocol_types = {}
        for protocol in self.protocol_history:
            crisis_type = protocol["crisis_type"]
            protocol_types[crisis_type] = protocol_types.get(crisis_type, 0) + 1

        # Average response times by crisis type
        avg_response_times = {}
        for crisis_type in protocol_types:
            times = [
                p["response_time_ms"]
                for p in self.protocol_history
                if p["crisis_type"] == crisis_type
            ]
            avg_response_times[crisis_type] = sum(times) / len(times) if times else 0.0

        return {
            "protocols_executed": self.protocols_executed,
            "successful_protocols": self.successful_protocols,
            "failed_protocols": self.failed_protocols,
            "success_rate_percent": success_rate,
            "protocol_type_distribution": protocol_types,
            "average_response_times_ms": avg_response_times,
            "active_protocols": len(self.active_protocols),
        }

    def _default_protocol_config(self) -> dict[str, Any]:
        """Default configuration for emergency protocols."""
        return {
            "protocols": {
                "suicidal_ideation": {
                    "critical": [
                        {
                            "type": "log_event",
                            "log_level": "critical",
                            "message": "CRITICAL SUICIDAL IDEATION: User {user_id} in session {session_id}",
                            "critical": True,
                        },
                        {
                            "type": "generate_response",
                            "template": "I'm deeply concerned about what you've shared. Your life has value and there are people who want to help. Please contact emergency services (911) or the National Suicide Prevention Lifeline at 988 immediately.",
                            "critical": True,
                        },
                        {
                            "type": "contact_emergency",
                            "service": "911",
                            "reason": "Suicidal ideation - critical risk",
                            "critical": True,
                        },
                        {
                            "type": "notify_human",
                            "priority": "critical",
                            "message": "CRITICAL: Suicidal ideation detected - emergency services contacted",
                            "channels": ["email", "sms", "dashboard"],
                        },
                        {
                            "type": "provide_resources",
                            "resources": [
                                {
                                    "name": "National Suicide Prevention Lifeline",
                                    "phone": "988",
                                    "description": "24/7 crisis support",
                                }
                            ],
                        },
                    ],
                    "high": [
                        {
                            "type": "log_event",
                            "log_level": "warning",
                            "message": "HIGH RISK SUICIDAL IDEATION: User {user_id} in session {session_id}",
                        },
                        {
                            "type": "generate_response",
                            "template": "I'm very worried about you and want to help you stay safe. Please reach out to the National Suicide Prevention Lifeline at 988 or contact a mental health professional immediately.",
                        },
                        {
                            "type": "notify_human",
                            "priority": "high",
                            "message": "High risk suicidal ideation detected - immediate oversight required",
                            "channels": ["email", "dashboard"],
                        },
                        {"type": "provide_resources"},
                        {
                            "type": "schedule_followup",
                            "interval_hours": 2,
                            "priority": "high",
                        },
                    ],
                    "moderate": [
                        {
                            "type": "log_event",
                            "log_level": "warning",
                            "message": "MODERATE SUICIDAL IDEATION: User {user_id} in session {session_id}",
                        },
                        {
                            "type": "generate_response",
                            "template": "I'm concerned about what you've shared. Having thoughts of suicide can be frightening, but you don't have to face this alone. Please consider reaching out to the National Suicide Prevention Lifeline at 988.",
                        },
                        {
                            "type": "notify_human",
                            "priority": "medium",
                            "message": "Moderate suicidal ideation detected - oversight recommended",
                            "channels": ["dashboard"],
                        },
                        {"type": "provide_resources"},
                        {"type": "schedule_followup", "interval_hours": 6},
                    ],
                },
                "self_harm": {
                    "critical": [
                        {
                            "type": "log_event",
                            "log_level": "critical",
                            "message": "CRITICAL SELF-HARM RISK: User {user_id} in session {session_id}",
                        },
                        {
                            "type": "generate_response",
                            "template": "I'm very concerned about your safety. Self-harm can be dangerous and I want to help you stay safe. Please contact emergency services (911) if you're in immediate danger.",
                        },
                        {
                            "type": "contact_emergency",
                            "service": "911",
                            "reason": "Self-harm - immediate danger",
                        },
                        {
                            "type": "notify_human",
                            "priority": "critical",
                            "message": "CRITICAL: Self-harm risk - emergency services contacted",
                            "channels": ["email", "sms", "dashboard"],
                        },
                    ],
                    "high": [
                        {
                            "type": "log_event",
                            "log_level": "warning",
                            "message": "HIGH RISK SELF-HARM: User {user_id} in session {session_id}",
                        },
                        {
                            "type": "generate_response",
                            "template": "I'm worried about you and want to help you stay safe. Self-harm might feel like a way to cope, but there are healthier alternatives. Please consider reaching out to a mental health professional.",
                        },
                        {
                            "type": "notify_human",
                            "priority": "high",
                            "message": "High risk self-harm detected - immediate oversight required",
                        },
                        {"type": "schedule_followup", "interval_hours": 4},
                    ],
                },
                "severe_depression": {
                    "high": [
                        {
                            "type": "log_event",
                            "log_level": "warning",
                            "message": "SEVERE DEPRESSION: User {user_id} in session {session_id}",
                        },
                        {
                            "type": "generate_response",
                            "template": "I hear that you're going through an incredibly difficult time. Depression can make everything feel hopeless, but professional support can make a real difference.",
                        },
                        {
                            "type": "notify_human",
                            "priority": "medium",
                            "message": "Severe depression detected - professional referral recommended",
                        },
                        {"type": "schedule_followup", "interval_hours": 12},
                    ]
                },
                "default": [
                    {
                        "type": "log_event",
                        "log_level": "info",
                        "message": "Crisis protocol executed for user {user_id}",
                    },
                    {
                        "type": "generate_response",
                        "template": "I'm here to support you. Please let me know how I can help, and consider reaching out to a mental health professional if you need additional support.",
                    },
                ],
            },
            "timeouts": {"step_timeout_ms": 5000, "protocol_timeout_ms": 30000},
            "retry_policy": {"max_retries": 3, "retry_delay_ms": 1000},
        }


class HumanOversightEscalation:
    """Integration points for notifying human therapists or emergency services.

    Manages escalation to human oversight, notification systems, and emergency
    service coordination with comprehensive tracking and reporting.
    """

    def __init__(self, config: dict[str, Any] | None = None):
        """Initialize the Human Oversight Escalation system."""
        self.config = config or self._default_escalation_config()
        self.active_escalations: dict[str, dict[str, Any]] = {}
        self.escalation_history: list[dict[str, Any]] = []

        # Statistics tracking
        self.total_escalations = 0
        self.successful_notifications = 0
        self.failed_notifications = 0
        self.emergency_escalations = 0

        # Initialize logging
        import logging

        self.logger = logging.getLogger(__name__ + ".HumanOversightEscalation")

    def escalate_to_human(
        self, intervention: CrisisIntervention, escalation_type: str = "standard"
    ) -> dict[str, Any]:
        """Escalate a crisis intervention to human oversight."""
        import time
        import uuid

        escalation_id = str(uuid.uuid4())

        escalation = {
            "escalation_id": escalation_id,
            "intervention_id": intervention.intervention_id,
            "escalation_type": escalation_type,
            "crisis_level": intervention.crisis_assessment.crisis_level.value,
            "crisis_types": [
                ct.value for ct in intervention.crisis_assessment.crisis_types
            ],
            "user_id": intervention.user_id,
            "session_id": intervention.session_id,
            "timestamp": time.time(),
            "notifications_sent": [],
            "status": "pending",
            "assigned_human": None,
            "response_received": False,
            "resolution_time": None,
        }

        self.active_escalations[escalation_id] = escalation
        self.total_escalations += 1

        # Send notifications based on escalation type and crisis level
        self._send_notifications(escalation, intervention)

        self.logger.warning(
            f"Human oversight escalation {escalation_id} initiated for intervention {intervention.intervention_id} "
            f"(type: {escalation_type}, level: {intervention.crisis_assessment.crisis_level.value})"
        )

        return escalation

    def escalate_to_emergency_services(
        self, intervention: CrisisIntervention, emergency_type: str = "mental_health"
    ) -> dict[str, Any]:
        """Escalate to emergency services for critical situations."""
        import time
        import uuid

        escalation_id = str(uuid.uuid4())

        escalation = {
            "escalation_id": escalation_id,
            "intervention_id": intervention.intervention_id,
            "escalation_type": "emergency_services",
            "emergency_type": emergency_type,
            "crisis_level": intervention.crisis_assessment.crisis_level.value,
            "crisis_types": [
                ct.value for ct in intervention.crisis_assessment.crisis_types
            ],
            "user_id": intervention.user_id,
            "session_id": intervention.session_id,
            "timestamp": time.time(),
            "emergency_contacts": [],
            "status": "critical",
            "response_time_required": "immediate",
            "location_info": intervention.crisis_assessment.context.get(
                "location", "unknown"
            ),
        }

        self.active_escalations[escalation_id] = escalation
        self.emergency_escalations += 1

        # Contact emergency services
        self._contact_emergency_services(escalation, intervention)

        self.logger.critical(
            f"EMERGENCY SERVICES ESCALATION {escalation_id} for intervention {intervention.intervention_id} "
            f"(type: {emergency_type}, level: {intervention.crisis_assessment.crisis_level.value})"
        )

        return escalation

    def _send_notifications(
        self, escalation: dict[str, Any], intervention: CrisisIntervention
    ) -> None:
        """Send notifications to appropriate human oversight personnel."""
        crisis_level = intervention.crisis_assessment.crisis_level
        escalation_type = escalation["escalation_type"]

        # Determine notification channels based on crisis level
        channels = self._get_notification_channels(crisis_level, escalation_type)

        for channel in channels:
            try:
                notification_result = self._send_notification(
                    channel, escalation, intervention
                )
                escalation["notifications_sent"].append(notification_result)

                if notification_result["success"]:
                    self.successful_notifications += 1
                else:
                    self.failed_notifications += 1

            except Exception as e:
                self.failed_notifications += 1
                self.logger.error(f"Failed to send notification via {channel}: {e}")

    def _get_notification_channels(
        self, crisis_level: CrisisLevel, escalation_type: str
    ) -> list[str]:
        """Determine appropriate notification channels based on crisis level and type."""
        channels = []

        if crisis_level == CrisisLevel.CRITICAL:
            channels.extend(["sms", "phone", "email", "dashboard", "pager"])
        elif crisis_level == CrisisLevel.HIGH:
            channels.extend(["sms", "email", "dashboard"])
        elif crisis_level == CrisisLevel.MODERATE:
            channels.extend(["email", "dashboard"])
        else:
            channels.append("dashboard")

        # Filter based on configuration
        enabled_channels = self.config.get("notification_channels", {})
        return [
            ch for ch in channels if enabled_channels.get(ch, {}).get("enabled", False)
        ]

    def _send_notification(
        self, channel: str, escalation: dict[str, Any], intervention: CrisisIntervention
    ) -> dict[str, Any]:
        """Send a notification via the specified channel."""
        import time

        start_time = time.perf_counter()

        notification = {
            "channel": channel,
            "timestamp": time.time(),
            "success": False,
            "response_time_ms": 0.0,
            "message_id": None,
            "error": None,
        }

        try:
            # Generate notification content
            content = self._generate_notification_content(escalation, intervention)

            # Send via specific channel
            if channel == "email":
                result = self._send_email_notification(content, escalation)
            elif channel == "sms":
                result = self._send_sms_notification(content, escalation)
            elif channel == "phone":
                result = self._send_phone_notification(content, escalation)
            elif channel == "dashboard":
                result = self._send_dashboard_notification(content, escalation)
            elif channel == "pager":
                result = self._send_pager_notification(content, escalation)
            else:
                raise Exception(f"Unknown notification channel: {channel}")

            notification.update(result)
            notification["success"] = True

        except Exception as e:
            notification["error"] = str(e)
            notification["success"] = False

        finally:
            notification["response_time_ms"] = (time.perf_counter() - start_time) * 1000

        return notification

    def _generate_notification_content(
        self, escalation: dict[str, Any], intervention: CrisisIntervention
    ) -> dict[str, Any]:
        """Generate notification content for human oversight."""
        return {
            "subject": f"CRISIS INTERVENTION ESCALATION - {escalation['crisis_level'].upper()}",
            "message": (
                f"Crisis intervention escalation required:\n\n"
                f"Escalation ID: {escalation['escalation_id']}\n"
                f"User ID: {escalation['user_id']}\n"
                f"Session ID: {escalation['session_id']}\n"
                f"Crisis Level: {escalation['crisis_level']}\n"
                f"Crisis Types: {', '.join(escalation['crisis_types'])}\n"
                f"Timestamp: {time.strftime('%Y-%m-%d %H:%M:%S', time.localtime(escalation['timestamp']))}\n\n"
                f"Risk Factors: {', '.join(intervention.crisis_assessment.risk_factors)}\n"
                f"Protective Factors: {', '.join(intervention.crisis_assessment.protective_factors)}\n"
                f"Immediate Risk: {intervention.crisis_assessment.immediate_risk}\n\n"
                f"Please review and respond immediately."
            ),
            "priority": (
                "high"
                if escalation["crisis_level"] in ["high", "critical"]
                else "medium"
            ),
            "metadata": {
                "escalation_id": escalation["escalation_id"],
                "intervention_id": escalation["intervention_id"],
                "crisis_level": escalation["crisis_level"],
                "user_id": escalation["user_id"],
            },
        }

    def _send_email_notification(
        self, content: dict[str, Any], escalation: dict[str, Any]
    ) -> dict[str, Any]:
        """Send email notification (placeholder implementation)."""
        # In a real implementation, this would send actual emails
        self.logger.info(f"EMAIL NOTIFICATION: {content['subject']}")
        return {
            "message_id": f"email_{escalation['escalation_id']}",
            "recipients": self.config.get("notification_channels", {})
            .get("email", {})
            .get("recipients", []),
            "delivery_status": "sent",
        }

    def _send_sms_notification(
        self, content: dict[str, Any], escalation: dict[str, Any]
    ) -> dict[str, Any]:
        """Send SMS notification (placeholder implementation)."""
        # In a real implementation, this would send actual SMS messages
        self.logger.warning(
            f"SMS NOTIFICATION: Crisis escalation {escalation['escalation_id']}"
        )
        return {
            "message_id": f"sms_{escalation['escalation_id']}",
            "recipients": self.config.get("notification_channels", {})
            .get("sms", {})
            .get("recipients", []),
            "delivery_status": "sent",
        }

    def _send_phone_notification(
        self, content: dict[str, Any], escalation: dict[str, Any]
    ) -> dict[str, Any]:
        """Send phone notification (placeholder implementation)."""
        # In a real implementation, this would make actual phone calls
        self.logger.critical(
            f"PHONE NOTIFICATION: Crisis escalation {escalation['escalation_id']}"
        )
        return {
            "message_id": f"phone_{escalation['escalation_id']}",
            "recipients": self.config.get("notification_channels", {})
            .get("phone", {})
            .get("recipients", []),
            "delivery_status": "attempted",
        }

    def _send_dashboard_notification(
        self, content: dict[str, Any], escalation: dict[str, Any]
    ) -> dict[str, Any]:
        """Send dashboard notification (placeholder implementation)."""
        # In a real implementation, this would update a monitoring dashboard
        self.logger.info(
            f"DASHBOARD NOTIFICATION: Crisis escalation {escalation['escalation_id']}"
        )
        return {
            "message_id": f"dashboard_{escalation['escalation_id']}",
            "dashboard_url": self.config.get("notification_channels", {})
            .get("dashboard", {})
            .get("url", ""),
            "delivery_status": "posted",
        }

    def _send_pager_notification(
        self, content: dict[str, Any], escalation: dict[str, Any]
    ) -> dict[str, Any]:
        """Send pager notification (placeholder implementation)."""
        # In a real implementation, this would send to pager systems
        self.logger.critical(
            f"PAGER NOTIFICATION: Crisis escalation {escalation['escalation_id']}"
        )
        return {
            "message_id": f"pager_{escalation['escalation_id']}",
            "recipients": self.config.get("notification_channels", {})
            .get("pager", {})
            .get("recipients", []),
            "delivery_status": "sent",
        }

    def _contact_emergency_services(
        self, escalation: dict[str, Any], intervention: CrisisIntervention
    ) -> None:
        """Contact emergency services for critical situations."""
        emergency_type = escalation.get("emergency_type", "mental_health")

        # Determine appropriate emergency service
        if emergency_type == "mental_health":
            service_number = "988"  # National Suicide Prevention Lifeline
            service_name = "National Suicide Prevention Lifeline"
        elif emergency_type == "medical":
            service_number = "911"
            service_name = "Emergency Medical Services"
        else:
            service_number = "911"
            service_name = "Emergency Services"

        # In a real implementation, this would contact actual emergency services
        emergency_contact = {
            "service": service_name,
            "number": service_number,
            "timestamp": time.time(),
            "reason": f"Crisis intervention escalation - {escalation['crisis_level']}",
            "user_info": {
                "user_id": escalation["user_id"],
                "session_id": escalation["session_id"],
                "location": escalation.get("location_info", "unknown"),
            },
            "crisis_details": {
                "types": escalation["crisis_types"],
                "level": escalation["crisis_level"],
                "immediate_risk": intervention.crisis_assessment.immediate_risk,
            },
        }

        escalation["emergency_contacts"].append(emergency_contact)

        self.logger.critical(
            f"EMERGENCY SERVICES CONTACTED: {service_name} ({service_number}) "
            f"for escalation {escalation['escalation_id']}"
        )

    def acknowledge_escalation(
        self, escalation_id: str, human_id: str, response_notes: str = ""
    ) -> bool:
        """Acknowledge an escalation by a human oversight person."""
        import time

        if escalation_id not in self.active_escalations:
            return False

        escalation = self.active_escalations[escalation_id]
        escalation["status"] = "acknowledged"
        escalation["assigned_human"] = human_id
        escalation["response_received"] = True
        escalation["response_time"] = time.time()
        escalation["response_notes"] = response_notes

        self.logger.info(
            f"Escalation {escalation_id} acknowledged by {human_id}: {response_notes}"
        )

        return True

    def resolve_escalation(
        self, escalation_id: str, resolution_notes: str = ""
    ) -> bool:
        """Mark an escalation as resolved."""
        import time

        if escalation_id not in self.active_escalations:
            return False

        escalation = self.active_escalations[escalation_id]
        escalation["status"] = "resolved"
        escalation["resolution_time"] = time.time()
        escalation["resolution_notes"] = resolution_notes

        # Move to history
        self.escalation_history.append(escalation.copy())
        del self.active_escalations[escalation_id]

        self.logger.info(f"Escalation {escalation_id} resolved: {resolution_notes}")

        return True

    def get_escalation_status(self, escalation_id: str) -> dict[str, Any] | None:
        """Get the status of a specific escalation."""
        return self.active_escalations.get(escalation_id)

    def get_escalation_metrics(self) -> dict[str, Any]:
        """Get comprehensive escalation metrics."""
        total_notifications = self.successful_notifications + self.failed_notifications
        notification_success_rate = (
            self.successful_notifications / max(1, total_notifications)
        ) * 100

        # Response time analysis
        response_times = []
        for escalation in self.escalation_history:
            if escalation.get("response_time") and escalation.get("timestamp"):
                response_time = escalation["response_time"] - escalation["timestamp"]
                response_times.append(response_time)

        avg_response_time = (
            sum(response_times) / len(response_times) if response_times else 0.0
        )

        # Escalation type distribution
        escalation_types = {}
        for escalation in (
            list(self.active_escalations.values()) + self.escalation_history
        ):
            esc_type = escalation.get("escalation_type", "unknown")
            escalation_types[esc_type] = escalation_types.get(esc_type, 0) + 1

        return {
            "total_escalations": self.total_escalations,
            "active_escalations": len(self.active_escalations),
            "resolved_escalations": len(self.escalation_history),
            "emergency_escalations": self.emergency_escalations,
            "successful_notifications": self.successful_notifications,
            "failed_notifications": self.failed_notifications,
            "notification_success_rate_percent": notification_success_rate,
            "average_response_time_seconds": avg_response_time,
            "escalation_type_distribution": escalation_types,
        }

    def _default_escalation_config(self) -> dict[str, Any]:
        """Default configuration for human oversight escalation."""
        return {
            "notification_channels": {
                "email": {
                    "enabled": True,
                    "recipients": ["crisis-team@example.com", "supervisor@example.com"],
                    "smtp_server": "smtp.example.com",
                    "smtp_port": 587,
                },
                "sms": {
                    "enabled": True,
                    "recipients": ["+1234567890", "+0987654321"],
                    "service_provider": "twilio",
                },
                "phone": {
                    "enabled": False,
                    "recipients": ["+1234567890"],
                    "service_provider": "twilio",
                },
                "dashboard": {
                    "enabled": True,
                    "url": "https://dashboard.example.com/crisis",
                    "api_key": "dashboard_api_key",
                },
                "pager": {
                    "enabled": False,
                    "recipients": ["pager123", "pager456"],
                    "service_provider": "pagerduty",
                },
            },
            "escalation_rules": {
                "critical": {
                    "immediate_notification": True,
                    "required_channels": ["sms", "phone", "email"],
                    "response_timeout_minutes": 5,
                },
                "high": {
                    "immediate_notification": True,
                    "required_channels": ["sms", "email"],
                    "response_timeout_minutes": 15,
                },
                "moderate": {
                    "immediate_notification": False,
                    "required_channels": ["email", "dashboard"],
                    "response_timeout_minutes": 60,
                },
            },
            "emergency_services": {
                "mental_health_crisis": "988",
                "medical_emergency": "911",
                "general_emergency": "911",
            },
            "retry_policy": {
                "max_retries": 3,
                "retry_delay_minutes": 2,
                "escalate_on_failure": True,
            },
        }


class SafetyMonitoringDashboard:
    """Real-time crisis intervention tracking and comprehensive reporting system.

    Provides comprehensive monitoring, alerting, and reporting capabilities for
    therapeutic safety validation and crisis intervention activities.
    """

    def __init__(
        self,
        therapeutic_validator: TherapeuticValidator | None = None,
        crisis_manager: CrisisInterventionManager | None = None,
        escalation_system: HumanOversightEscalation | None = None,
        protocol_engine: EmergencyProtocolEngine | None = None,
    ):
        """Initialize the Safety Monitoring Dashboard."""
        self.therapeutic_validator = therapeutic_validator
        self.crisis_manager = crisis_manager
        self.escalation_system = escalation_system
        self.protocol_engine = protocol_engine

        # Real-time monitoring data
        self.active_sessions: dict[str, dict[str, Any]] = {}
        self.alert_queue: list[dict[str, Any]] = []
        self.monitoring_metrics: dict[str, Any] = {}

        # Historical data for trending
        self.historical_data: list[dict[str, Any]] = []
        self.trend_analysis: dict[str, Any] = {}

        # Initialize logging
        import logging

        self.logger = logging.getLogger(__name__ + ".SafetyMonitoringDashboard")

    def get_real_time_status(self) -> dict[str, Any]:
        """Get real-time status of all safety systems."""
        import time

        status = {
            "timestamp": time.time(),
            "system_health": "healthy",
            "active_sessions": len(self.active_sessions),
            "active_alerts": len(self.alert_queue),
            "components": {},
        }

        # Therapeutic Validator status
        if self.therapeutic_validator:
            validator_metrics = self.therapeutic_validator.get_monitoring_metrics()
            status["components"]["therapeutic_validator"] = {
                "status": "active",
                "total_validations": validator_metrics.get("total_validations", 0),
                "violation_count": validator_metrics.get("violation_count", 0),
                "crisis_count": validator_metrics.get("crisis_count", 0),
                "escalation_count": validator_metrics.get("escalation_count", 0),
            }

        # Crisis Intervention Manager status
        if self.crisis_manager:
            crisis_metrics = self.crisis_manager.get_crisis_metrics()
            status["components"]["crisis_manager"] = {
                "status": "active",
                "active_interventions": crisis_metrics.get("active_interventions", 0),
                "total_interventions": crisis_metrics.get("total_interventions", 0),
                "success_rate_percent": crisis_metrics.get("success_rate_percent", 0),
                "emergency_contacts": crisis_metrics.get("emergency_contacts", 0),
            }

        # Human Oversight Escalation status
        if self.escalation_system:
            escalation_metrics = self.escalation_system.get_escalation_metrics()
            status["components"]["escalation_system"] = {
                "status": "active",
                "active_escalations": escalation_metrics.get("active_escalations", 0),
                "total_escalations": escalation_metrics.get("total_escalations", 0),
                "emergency_escalations": escalation_metrics.get(
                    "emergency_escalations", 0
                ),
                "notification_success_rate": escalation_metrics.get(
                    "notification_success_rate_percent", 0
                ),
            }

        # Emergency Protocol Engine status
        if self.protocol_engine:
            protocol_metrics = self.protocol_engine.get_protocol_metrics()
            status["components"]["protocol_engine"] = {
                "status": "active",
                "protocols_executed": protocol_metrics.get("protocols_executed", 0),
                "success_rate_percent": protocol_metrics.get("success_rate_percent", 0),
                "active_protocols": protocol_metrics.get("active_protocols", 0),
            }

        # Determine overall system health
        status["system_health"] = self._assess_system_health(status)

        return status

    def get_crisis_dashboard(self) -> dict[str, Any]:
        """Get comprehensive crisis intervention dashboard data."""
        return {
            "summary": self._get_crisis_summary(),
            "active_interventions": self._get_active_interventions(),
            "recent_escalations": self._get_recent_escalations(),
            "crisis_trends": self._get_crisis_trends(),
            "performance_metrics": self._get_performance_metrics(),
            "alerts": self._get_active_alerts(),
        }

    def _get_crisis_summary(self) -> dict[str, Any]:
        """Get crisis intervention summary statistics."""
        summary = {
            "total_interventions_today": 0,
            "active_interventions": 0,
            "critical_interventions": 0,
            "emergency_contacts_today": 0,
            "average_response_time_ms": 0.0,
            "success_rate_percent": 0.0,
        }

        if self.crisis_manager:
            metrics = self.crisis_manager.get_crisis_metrics()
            summary.update(
                {
                    "active_interventions": metrics.get("active_interventions", 0),
                    "total_interventions_today": metrics.get("total_interventions", 0),
                    "emergency_contacts_today": metrics.get("emergency_contacts", 0),
                    "average_response_time_ms": metrics.get(
                        "average_response_time_ms", 0.0
                    ),
                    "success_rate_percent": metrics.get("success_rate_percent", 0.0),
                }
            )

            # Count critical interventions
            critical_count = 0
            for intervention in self.crisis_manager.active_interventions.values():
                if intervention.crisis_assessment.crisis_level == CrisisLevel.CRITICAL:
                    critical_count += 1
            summary["critical_interventions"] = critical_count

        return summary

    def _get_active_interventions(self) -> list[dict[str, Any]]:
        """Get list of currently active interventions."""
        active_interventions = []

        if self.crisis_manager:
            for intervention in self.crisis_manager.active_interventions.values():
                active_interventions.append(
                    {
                        "intervention_id": intervention.intervention_id,
                        "user_id": intervention.user_id,
                        "session_id": intervention.session_id,
                        "crisis_level": intervention.crisis_assessment.crisis_level.value,
                        "crisis_types": [
                            ct.value
                            for ct in intervention.crisis_assessment.crisis_types
                        ],
                        "created_timestamp": intervention.created_timestamp,
                        "escalation_status": intervention.escalation_status.value,
                        "human_notified": intervention.human_notified,
                        "emergency_contacted": intervention.emergency_contacted,
                        "actions_taken": len(intervention.actions_taken),
                    }
                )

        # Sort by creation time (most recent first)
        active_interventions.sort(key=lambda x: x["created_timestamp"], reverse=True)

        return active_interventions

    def _get_recent_escalations(self) -> list[dict[str, Any]]:
        """Get list of recent escalations."""
        recent_escalations = []

        if self.escalation_system:
            # Get active escalations
            for escalation in self.escalation_system.active_escalations.values():
                recent_escalations.append(
                    {
                        "escalation_id": escalation["escalation_id"],
                        "intervention_id": escalation["intervention_id"],
                        "escalation_type": escalation["escalation_type"],
                        "crisis_level": escalation["crisis_level"],
                        "user_id": escalation["user_id"],
                        "timestamp": escalation["timestamp"],
                        "status": escalation["status"],
                        "notifications_sent": len(
                            escalation.get("notifications_sent", [])
                        ),
                        "response_received": escalation.get("response_received", False),
                    }
                )

            # Get recent resolved escalations (last 10)
            recent_resolved = self.escalation_system.escalation_history[-10:]
            for escalation in recent_resolved:
                recent_escalations.append(
                    {
                        "escalation_id": escalation["escalation_id"],
                        "intervention_id": escalation["intervention_id"],
                        "escalation_type": escalation["escalation_type"],
                        "crisis_level": escalation["crisis_level"],
                        "user_id": escalation["user_id"],
                        "timestamp": escalation["timestamp"],
                        "status": escalation["status"],
                        "notifications_sent": len(
                            escalation.get("notifications_sent", [])
                        ),
                        "response_received": escalation.get("response_received", False),
                        "resolution_time": escalation.get("resolution_time"),
                    }
                )

        # Sort by timestamp (most recent first)
        recent_escalations.sort(key=lambda x: x["timestamp"], reverse=True)

        return recent_escalations[:20]  # Return last 20

    def _get_crisis_trends(self) -> dict[str, Any]:
        """Get crisis trend analysis."""
        trends = {
            "hourly_interventions": [],
            "crisis_type_distribution": {},
            "crisis_level_trends": {},
            "response_time_trends": [],
        }

        if self.crisis_manager:
            metrics = self.crisis_manager.get_crisis_metrics()
            trends["crisis_type_distribution"] = metrics.get(
                "crisis_type_distribution", {}
            )
            trends["crisis_level_distribution"] = metrics.get(
                "crisis_level_distribution", {}
            )

        # In a real implementation, this would analyze historical data
        # For now, we'll provide placeholder trend data
        import time

        current_hour = int(time.time() // 3600)

        for i in range(24):  # Last 24 hours
            hour = current_hour - (23 - i)
            trends["hourly_interventions"].append(
                {
                    "hour": hour,
                    "interventions": 0,  # Would be calculated from historical data
                    "critical_interventions": 0,
                }
            )

        return trends

    def _get_performance_metrics(self) -> dict[str, Any]:
        """Get comprehensive performance metrics."""
        metrics = {
            "validation_performance": {},
            "intervention_performance": {},
            "escalation_performance": {},
            "protocol_performance": {},
        }

        # Validation performance
        if self.therapeutic_validator:
            validator_metrics = self.therapeutic_validator.get_monitoring_metrics()
            metrics["validation_performance"] = {
                "total_validations": validator_metrics.get("total_validations", 0),
                "average_validation_time_ms": validator_metrics.get(
                    "average_validation_time_ms", 0.0
                ),
                "crisis_detection_rate": validator_metrics.get(
                    "crisis_detection_rate", 0.0
                ),
                "false_positive_rate": validator_metrics.get(
                    "false_positive_rate", 0.0
                ),
            }

        # Intervention performance
        if self.crisis_manager:
            crisis_metrics = self.crisis_manager.get_crisis_metrics()
            metrics["intervention_performance"] = {
                "success_rate_percent": crisis_metrics.get("success_rate_percent", 0.0),
                "average_response_time_ms": crisis_metrics.get(
                    "average_response_time_ms", 0.0
                ),
                "escalation_rate": (
                    crisis_metrics.get("escalations_triggered", 0)
                    / max(1, crisis_metrics.get("total_interventions", 1))
                )
                * 100,
            }

        # Escalation performance
        if self.escalation_system:
            escalation_metrics = self.escalation_system.get_escalation_metrics()
            metrics["escalation_performance"] = {
                "notification_success_rate": escalation_metrics.get(
                    "notification_success_rate_percent", 0.0
                ),
                "average_response_time_seconds": escalation_metrics.get(
                    "average_response_time_seconds", 0.0
                ),
                "emergency_escalation_rate": (
                    escalation_metrics.get("emergency_escalations", 0)
                    / max(1, escalation_metrics.get("total_escalations", 1))
                )
                * 100,
            }

        # Protocol performance
        if self.protocol_engine:
            protocol_metrics = self.protocol_engine.get_protocol_metrics()
            metrics["protocol_performance"] = {
                "success_rate_percent": protocol_metrics.get(
                    "success_rate_percent", 0.0
                ),
                "average_response_times_ms": protocol_metrics.get(
                    "average_response_times_ms", {}
                ),
            }

        return metrics

    def _get_active_alerts(self) -> list[dict[str, Any]]:
        """Get currently active alerts."""
        # Return current alert queue
        return self.alert_queue.copy()

    def _assess_system_health(self, status: dict[str, Any]) -> str:
        """Assess overall system health based on component status."""
        # Check for critical conditions
        crisis_component = status.get("components", {}).get("crisis_manager", {})
        escalation_component = status.get("components", {}).get("escalation_system", {})

        # Critical conditions
        if crisis_component.get("active_interventions", 0) > 10:
            return "critical"

        if escalation_component.get("emergency_escalations", 0) > 5:
            return "critical"

        # Warning conditions
        if crisis_component.get("success_rate_percent", 100) < 80:
            return "warning"

        if escalation_component.get("notification_success_rate", 100) < 90:
            return "warning"

        # Check for high alert count
        if len(self.alert_queue) > 20:
            return "warning"

        return "healthy"

    def add_alert(
        self,
        alert_type: str,
        message: str,
        severity: str = "medium",
        metadata: dict[str, Any] | None = None,
    ) -> str:
        """Add a new alert to the monitoring system."""
        import time
        import uuid

        alert_id = str(uuid.uuid4())

        alert = {
            "alert_id": alert_id,
            "alert_type": alert_type,
            "message": message,
            "severity": severity,
            "timestamp": time.time(),
            "status": "active",
            "metadata": metadata or {},
            "acknowledged": False,
            "acknowledged_by": None,
            "acknowledged_at": None,
        }

        self.alert_queue.append(alert)

        # Log the alert
        if severity == "critical":
            self.logger.critical(f"CRITICAL ALERT: {message}")
        elif severity == "high":
            self.logger.error(f"HIGH ALERT: {message}")
        elif severity == "medium":
            self.logger.warning(f"MEDIUM ALERT: {message}")
        else:
            self.logger.info(f"LOW ALERT: {message}")

        return alert_id

    def acknowledge_alert(self, alert_id: str, acknowledged_by: str) -> bool:
        """Acknowledge an alert."""
        import time

        for alert in self.alert_queue:
            if alert["alert_id"] == alert_id:
                alert["acknowledged"] = True
                alert["acknowledged_by"] = acknowledged_by
                alert["acknowledged_at"] = time.time()
                alert["status"] = "acknowledged"

                self.logger.info(f"Alert {alert_id} acknowledged by {acknowledged_by}")
                return True

        return False

    def resolve_alert(
        self, alert_id: str, resolved_by: str, resolution_notes: str = ""
    ) -> bool:
        """Resolve an alert."""
        import time

        for i, alert in enumerate(self.alert_queue):
            if alert["alert_id"] == alert_id:
                alert["status"] = "resolved"
                alert["resolved_by"] = resolved_by
                alert["resolved_at"] = time.time()
                alert["resolution_notes"] = resolution_notes

                # Move to historical data
                self.historical_data.append(alert.copy())
                del self.alert_queue[i]

                self.logger.info(
                    f"Alert {alert_id} resolved by {resolved_by}: {resolution_notes}"
                )
                return True

        return False

    def get_safety_report(self, time_range_hours: int = 24) -> dict[str, Any]:
        """Generate comprehensive safety report for specified time range."""
        import time

        end_time = time.time()
        start_time = end_time - (time_range_hours * 3600)

        report = {
            "report_period": {
                "start_time": start_time,
                "end_time": end_time,
                "duration_hours": time_range_hours,
            },
            "executive_summary": {},
            "validation_summary": {},
            "crisis_summary": {},
            "escalation_summary": {},
            "protocol_summary": {},
            "recommendations": [],
        }

        # Executive summary
        report["executive_summary"] = {
            "total_validations": 0,
            "crisis_interventions": 0,
            "emergency_escalations": 0,
            "system_availability": "99.9%",
            "overall_safety_score": 95.0,
        }

        # Populate with actual data if components are available
        if self.therapeutic_validator:
            validator_metrics = self.therapeutic_validator.get_monitoring_metrics()
            report["validation_summary"] = validator_metrics
            report["executive_summary"]["total_validations"] = validator_metrics.get(
                "total_validations", 0
            )

        if self.crisis_manager:
            crisis_metrics = self.crisis_manager.get_crisis_metrics()
            report["crisis_summary"] = crisis_metrics
            report["executive_summary"]["crisis_interventions"] = crisis_metrics.get(
                "total_interventions", 0
            )

        if self.escalation_system:
            escalation_metrics = self.escalation_system.get_escalation_metrics()
            report["escalation_summary"] = escalation_metrics
            report["executive_summary"]["emergency_escalations"] = (
                escalation_metrics.get("emergency_escalations", 0)
            )

        if self.protocol_engine:
            protocol_metrics = self.protocol_engine.get_protocol_metrics()
            report["protocol_summary"] = protocol_metrics

        # Generate recommendations
        report["recommendations"] = self._generate_recommendations(report)

        return report

    def _generate_recommendations(self, report: dict[str, Any]) -> list[str]:
        """Generate recommendations based on safety report data."""
        recommendations = []

        # Check crisis intervention success rate
        crisis_summary = report.get("crisis_summary", {})
        success_rate = crisis_summary.get("success_rate_percent", 100)

        if success_rate < 90:
            recommendations.append(
                f"Crisis intervention success rate is {success_rate:.1f}%. "
                "Consider reviewing intervention protocols and staff training."
            )

        # Check escalation response times
        escalation_summary = report.get("escalation_summary", {})
        avg_response_time = escalation_summary.get("average_response_time_seconds", 0)

        if avg_response_time > 300:  # 5 minutes
            recommendations.append(
                f"Average escalation response time is {avg_response_time:.0f} seconds. "
                "Consider optimizing notification channels and response procedures."
            )

        # Check emergency escalation rate
        total_escalations = escalation_summary.get("total_escalations", 0)
        emergency_escalations = escalation_summary.get("emergency_escalations", 0)

        if total_escalations > 0:
            emergency_rate = (emergency_escalations / total_escalations) * 100
            if emergency_rate > 20:
                recommendations.append(
                    f"Emergency escalation rate is {emergency_rate:.1f}%. "
                    "Consider reviewing crisis detection thresholds and early intervention strategies."
                )

        # Check validation performance
        validation_summary = report.get("validation_summary", {})
        total_validations = validation_summary.get("total_validations", 0)
        crisis_count = validation_summary.get("crisis_count", 0)

        if total_validations > 0:
            crisis_rate = (crisis_count / total_validations) * 100
            if crisis_rate > 10:
                recommendations.append(
                    f"Crisis detection rate is {crisis_rate:.1f}%. "
                    "Consider implementing additional preventive measures and user support resources."
                )

        if not recommendations:
            recommendations.append(
                "All safety metrics are within acceptable ranges. Continue current monitoring and intervention protocols."
            )

        return recommendations

    def export_dashboard_data(self, format_type: str = "json") -> str:
        """Export dashboard data in specified format."""
        dashboard_data = self.get_crisis_dashboard()

        if format_type.lower() == "json":
            import json

            return json.dumps(dashboard_data, indent=2, default=str)
        if format_type.lower() == "csv":
            # In a real implementation, this would convert to CSV format
            return "CSV export not implemented"
        raise ValueError(f"Unsupported export format: {format_type}")


# ---- Redis-backed rules provider and SafetyService ----

try:
    from redis.asyncio import Redis as _Redis
except Exception:  # pragma: no cover
    _Redis = None  # type: ignore


class SafetyRulesProvider:
    """Loads safety rules from Redis with TTL caching and file fallback.

    - Redis key: "ao:safety:rules"
    - TTL-based reload for live updates
    - Fallback to file path (env TTA_SAFETY_RULES_CONFIG) if Redis unavailable or key missing
    """

    def __init__(
        self,
        redis_client: _Redis | None = None,
        *,
        redis_key: str = "ao:safety:rules",
        cache_ttl_s: float = 2.0,
        file_fallback_path: str | None = None,
    ) -> None:
        self._redis = redis_client
        self._key = redis_key
        self._ttl = float(cache_ttl_s)
        self._file = file_fallback_path
        self._cached_raw: str | None = None
        self._cached_at: float = 0.0
        self._last_source: str | None = None

    async def get_config(self) -> dict[str, Any]:
        now = time.time()
        if self._cached_raw is not None and (now - self._cached_at) < self._ttl:
            with contextlib.suppress(Exception):
                return json.loads(self._cached_raw)
        # Try Redis first
        cfg: dict[str, Any] | None = None
        raw: str | None = None
        if self._redis is not None:
            try:
                b = await cast("_Redis", self._redis).get(self._key)
                if b:
                    raw = b.decode() if isinstance(b, (bytes, bytearray)) else str(b)
                    cfg = json.loads(raw)
                    self._last_source = f"redis:{self._key}"
            except Exception:
                cfg = None
        # Fallback to file
        if cfg is None:
            try:
                path = self._file
                if not path:
                    import os

                    path = os.environ.get("TTA_SAFETY_RULES_CONFIG")
                if path:
                    if path.lower().endswith((".yaml", ".yml")) and yaml is not None:
                        with open(path, encoding="utf-8") as f:
                            cfg = yaml.safe_load(f)
                    else:
                        with open(path, encoding="utf-8") as f:
                            cfg = json.load(f)
                    raw = json.dumps(cfg)
                    self._last_source = f"file:{path}"
            except Exception:
                cfg = None
        if cfg is None:
            # Default config
            cfg = TherapeuticValidator._default_config()
            raw = json.dumps(cfg)
            self._last_source = "default"
        self._cached_raw = raw
        self._cached_at = now
        return cfg

    def status(self) -> dict[str, Any]:
        return {
            "last_reload_ts": self._cached_at or None,
            "source": self._last_source,
            "redis_key": self._key,
            "cache_ttl_s": self._ttl,
        }

    def invalidate(self) -> None:
        self._cached_raw = None
        self._cached_at = 0.0
        # do not clear last_source; next load will update


class SafetyService:
    """Orchestrates validation using a rules provider and enabled flag.

    Provides async validate method and caches compiled validator, refreshing when
    the underlying raw JSON changes (TTL handled by provider).
    """

    def __init__(
        self, enabled: bool = False, provider: SafetyRulesProvider | None = None
    ) -> None:
        self._enabled = bool(enabled)
        self._provider = provider or SafetyRulesProvider(redis_client=None)
        self._last_raw: str | None = None
        self._validator: TherapeuticValidator | None = None

    def set_enabled(self, enabled: bool) -> None:
        self._enabled = bool(enabled)

    def is_enabled(self) -> bool:
        return self._enabled

    async def _ensure_validator(self) -> TherapeuticValidator:
        cfg = await self._provider.get_config()
        raw = json.dumps(cfg)
        if (self._validator is None) or (raw != self._last_raw):
            self._validator = TherapeuticValidator(config=cfg)
            self._last_raw = raw
        return self._validator

    async def validate_text(self, text: str) -> ValidationResult:
        if not self._enabled:
            # Fast path when disabled
            return ValidationResult(
                level=SafetyLevel.SAFE,
                findings=[],
                score=1.0,
                audit=[{"event": "disabled"}],
            )
        v = await self._ensure_validator()
        return v.validate_text(text)

    def suggest_alternative(self, level: SafetyLevel, original: str) -> str:
        v = self._validator or TherapeuticValidator()
        return v.suggest_alternative(reason=level, original=original)


_global_safety_service: SafetyService | None = None
_global_safety_locked: bool = (
    False  # When True, do not auto-refresh from env (component-managed)
)


def get_global_safety_service() -> SafetyService:
    """Returns process-wide SafetyService. Attempts to initialize a Redis client
    using TEST_REDIS_URI or default localhost. Disabled by default, can be enabled
    via env AGENT_ORCHESTRATION_SAFETY_ENABLED=true for ad-hoc use or via tests.
    """
    global _global_safety_service, _global_safety_locked
    import os

    if _global_safety_service is None:
        enabled = False
        try:
            enabled = str(
                os.environ.get("AGENT_ORCHESTRATION_SAFETY_ENABLED", "false")
            ).lower() in ("1", "true", "yes")
            redis_client = None
            if _Redis is not None:
                url = os.environ.get("TEST_REDIS_URI") or "redis://localhost:6379/0"
                try:
                    import redis.asyncio as aioredis  # type: ignore

                    redis_client = aioredis.from_url(url)
                except Exception:
                    redis_client = None
            provider = SafetyRulesProvider(redis_client=redis_client)
            _global_safety_service = SafetyService(enabled=enabled, provider=provider)
        except Exception:
            _global_safety_service = SafetyService(
                enabled=False, provider=SafetyRulesProvider(redis_client=None)
            )
    elif not _global_safety_locked:
        with contextlib.suppress(Exception):
            enabled = str(
                os.environ.get("AGENT_ORCHESTRATION_SAFETY_ENABLED", "false")
            ).lower() in ("1", "true", "yes")
            _global_safety_service.set_enabled(enabled)

    return _global_safety_service


# Testing/Component hook
_def_test_override: SafetyService | None = None


def set_global_safety_service_for_testing(svc: SafetyService) -> None:
    global _global_safety_service, _global_safety_locked
    _global_safety_service = svc
    _global_safety_locked = True
=======
# Re-export all symbols from new components
from .crisis_detection import (
    CrisisAssessment,
    CrisisIntervention,
    CrisisInterventionManager,
    CrisisLevel,
    CrisisType,
    EmergencyProtocolEngine,
    EscalationStatus,
    HumanOversightEscalation,
    InterventionAction,
    InterventionType,
)
from .safety_monitoring import (
    SafetyMonitoringDashboard,
    SafetyRulesProvider,
    SafetyService,
    get_global_safety_service,
    set_global_safety_service_for_testing,
)
from .safety_validation import (
    SafetyLevel,
    SafetyRule,
    SafetyRuleEngine,
    ValidationFinding,
    ValidationResult,
    ValidationType,
)
from .therapeutic_scoring import TherapeuticContext, TherapeuticValidator

__all__ = [
    # safety_validation
    "SafetyLevel",
    "ValidationType",
    "ValidationFinding",
    "ValidationResult",
    "SafetyRule",
    "SafetyRuleEngine",
    # crisis_detection
    "CrisisType",
    "CrisisLevel",
    "InterventionType",
    "EscalationStatus",
    "CrisisAssessment",
    "InterventionAction",
    "CrisisIntervention",
    "CrisisInterventionManager",
    "EmergencyProtocolEngine",
    "HumanOversightEscalation",
    # therapeutic_scoring
    "TherapeuticContext",
    "TherapeuticValidator",
    # safety_monitoring
    "SafetyMonitoringDashboard",
    "SafetyRulesProvider",
    "SafetyService",
    "get_global_safety_service",
    "set_global_safety_service_for_testing",
]
>>>>>>> 8b1ea815
<|MERGE_RESOLUTION|>--- conflicted
+++ resolved
@@ -10,3489 +10,6 @@
 - from agent_orchestration.safety_monitoring import SafetyService
 """
 
-<<<<<<< HEAD
-from __future__ import annotations
-
-import contextlib
-import json
-import re
-import time
-from dataclasses import dataclass, field
-from enum import Enum
-from typing import Any, cast
-
-try:
-    import yaml  # type: ignore
-except Exception:  # pragma: no cover
-    yaml = None  # Optional; JSON works without it
-
-
-class SafetyLevel(str, Enum):
-    SAFE = "safe"
-    WARNING = "warning"
-    BLOCKED = "blocked"
-
-
-class ValidationType(str, Enum):
-    """Types of validation algorithms available."""
-
-    KEYWORD = "keyword"
-    SENTIMENT = "sentiment"
-    CONTEXT_AWARE = "context_aware"
-    CRISIS_DETECTION = "crisis_detection"
-    THERAPEUTIC_BOUNDARY = "therapeutic_boundary"
-
-
-class CrisisType(str, Enum):
-    """Types of crisis situations that can be detected."""
-
-    SELF_HARM = "self_harm"
-    SUICIDAL_IDEATION = "suicidal_ideation"
-    SUBSTANCE_ABUSE = "substance_abuse"
-    DOMESTIC_VIOLENCE = "domestic_violence"
-    EATING_DISORDER = "eating_disorder"
-    PANIC_ATTACK = "panic_attack"
-    SEVERE_DEPRESSION = "severe_depression"
-
-
-class TherapeuticContext(str, Enum):
-    """Therapeutic contexts for content validation."""
-
-    GENERAL_THERAPY = "general_therapy"
-    CRISIS_INTERVENTION = "crisis_intervention"
-    COGNITIVE_BEHAVIORAL = "cognitive_behavioral"
-    MINDFULNESS = "mindfulness"
-    TRAUMA_INFORMED = "trauma_informed"
-    ADDICTION_RECOVERY = "addiction_recovery"
-
-
-class CrisisLevel(str, Enum):
-    """Crisis severity levels for intervention protocols."""
-
-    LOW = "low"
-    MODERATE = "moderate"
-    HIGH = "high"
-    CRITICAL = "critical"
-
-
-class InterventionType(str, Enum):
-    """Types of crisis interventions available."""
-
-    AUTOMATED_RESPONSE = "automated_response"
-    HUMAN_OVERSIGHT = "human_oversight"
-    EMERGENCY_SERVICES = "emergency_services"
-    THERAPEUTIC_REFERRAL = "therapeutic_referral"
-
-
-class EscalationStatus(str, Enum):
-    """Status of crisis escalation."""
-
-    NONE = "none"
-    PENDING = "pending"
-    IN_PROGRESS = "in_progress"
-    COMPLETED = "completed"
-    FAILED = "failed"
-
-
-@dataclass
-class ValidationFinding:
-    rule_id: str
-    category: str
-    level: SafetyLevel
-    priority: int
-    span: tuple[int, int] | None = None
-    snippet: str | None = None
-    message: str | None = None
-    # Enhanced fields for comprehensive analysis
-    validation_type: ValidationType = ValidationType.KEYWORD
-    confidence: float = 1.0  # 0.0 to 1.0
-    crisis_type: CrisisType | None = None
-    therapeutic_context: TherapeuticContext | None = None
-    sentiment_score: float | None = None  # -1.0 to 1.0
-    escalation_required: bool = False
-    alternative_suggested: str | None = None
-
-
-@dataclass
-class ValidationResult:
-    level: SafetyLevel
-    findings: list[ValidationFinding] = field(default_factory=list)
-    score: float = 1.0  # 1.0=safe, 0.0=max unsafe
-    audit: list[dict[str, Any]] = field(default_factory=list)
-    # Enhanced fields for comprehensive analysis
-    crisis_detected: bool = False
-    crisis_types: list[CrisisType] = field(default_factory=list)
-    overall_sentiment: float | None = None  # -1.0 to 1.0
-    therapeutic_appropriateness: float = 1.0  # 0.0 to 1.0
-    escalation_recommended: bool = False
-    alternative_content: str | None = None
-    monitoring_flags: list[str] = field(default_factory=list)
-
-    def to_dict(self) -> dict[str, Any]:
-        return {
-            "level": self.level.value,
-            "score": self.score,
-            "crisis_detected": self.crisis_detected,
-            "crisis_types": [ct.value for ct in self.crisis_types],
-            "overall_sentiment": self.overall_sentiment,
-            "therapeutic_appropriateness": self.therapeutic_appropriateness,
-            "escalation_recommended": self.escalation_recommended,
-            "alternative_content": self.alternative_content,
-            "monitoring_flags": self.monitoring_flags,
-            "findings": [
-                {
-                    "rule_id": f.rule_id,
-                    "category": f.category,
-                    "level": f.level.value,
-                    "priority": f.priority,
-                    "span": f.span,
-                    "snippet": f.snippet,
-                    "message": f.message,
-                }
-                for f in self.findings
-            ],
-            "audit": self.audit,
-        }
-
-
-@dataclass
-class CrisisAssessment:
-    """Assessment of a crisis situation."""
-
-    crisis_level: CrisisLevel
-    crisis_types: list[CrisisType]
-    confidence: float  # 0.0 to 1.0
-    risk_factors: list[str]
-    protective_factors: list[str]
-    immediate_risk: bool
-    intervention_recommended: InterventionType
-    escalation_required: bool
-    assessment_timestamp: float
-    context: dict[str, Any] | None = None
-
-
-@dataclass
-class InterventionAction:
-    """A specific intervention action taken."""
-
-    action_type: InterventionType
-    description: str
-    timestamp: float
-    success: bool
-    response_time_ms: float
-    metadata: dict[str, Any] | None = None
-
-
-@dataclass
-class CrisisIntervention:
-    """Complete crisis intervention record."""
-
-    intervention_id: str
-    session_id: str
-    user_id: str
-    crisis_assessment: CrisisAssessment
-    actions_taken: list[InterventionAction] = field(default_factory=list)
-    escalation_status: EscalationStatus = EscalationStatus.NONE
-    resolution_status: str = "active"
-    created_timestamp: float = 0.0
-    resolved_timestamp: float | None = None
-    human_notified: bool = False
-    emergency_contacted: bool = False
-    follow_up_required: bool = True
-
-
-@dataclass
-class SafetyRule:
-    id: str
-    category: str  # crisis_detection, boundary_maintenance, professional_ethics
-    priority: int
-    level: SafetyLevel
-    pattern: str | None = None
-    flags: str | None = None
-    # Enhanced fields for comprehensive validation
-    validation_type: ValidationType = ValidationType.KEYWORD
-    sensitivity: float = 0.5  # 0.0 to 1.0
-    context_aware: bool = False
-    therapeutic_context: TherapeuticContext | None = None
-    crisis_type: CrisisType | None = None
-    escalation_threshold: float = 0.8  # 0.0 to 1.0
-    alternative_template: str | None = None
-
-    def compile(self) -> re.Pattern | None:
-        if not self.pattern:
-            return None
-        fl = 0
-        if self.flags and "i" in self.flags:
-            fl |= re.IGNORECASE
-        return re.compile(self.pattern, fl)
-
-
-class SafetyRuleEngine:
-    def __init__(self, rules: list[SafetyRule]):
-        # Sort rules by priority desc for deterministic evaluation
-        self._rules = sorted(rules, key=lambda r: r.priority, reverse=True)
-        self._compiled: list[tuple[SafetyRule, re.Pattern | None]] = [
-            (r, r.compile()) for r in self._rules
-        ]
-
-    @staticmethod
-    def from_config(config: dict[str, Any]) -> SafetyRuleEngine:
-        rules_cfg = (config or {}).get("rules") or []
-        rules: list[SafetyRule] = []
-        for rc in rules_cfg:
-            # Parse enhanced rule configuration
-            validation_type = ValidationType(rc.get("validation_type", "keyword"))
-            therapeutic_context = None
-            if rc.get("therapeutic_context"):
-                therapeutic_context = TherapeuticContext(rc.get("therapeutic_context"))
-            crisis_type = None
-            if rc.get("crisis_type"):
-                crisis_type = CrisisType(rc.get("crisis_type"))
-
-            rules.append(
-                SafetyRule(
-                    id=str(rc.get("id")),
-                    category=str(rc.get("category", "uncategorized")),
-                    priority=int(rc.get("priority", 0)),
-                    level=SafetyLevel(str(rc.get("level", "safe"))),
-                    pattern=rc.get("pattern"),
-                    flags=rc.get("flags"),
-                    validation_type=validation_type,
-                    sensitivity=float(rc.get("sensitivity", 0.5)),
-                    context_aware=bool(rc.get("context_aware", False)),
-                    therapeutic_context=therapeutic_context,
-                    crisis_type=crisis_type,
-                    escalation_threshold=float(rc.get("escalation_threshold", 0.8)),
-                    alternative_template=rc.get("alternative_template"),
-                )
-            )
-        return SafetyRuleEngine(rules)
-
-    @staticmethod
-    def load_config(path: str) -> dict[str, Any]:
-        if path.lower().endswith((".yaml", ".yml")) and yaml is not None:
-            with open(path, encoding="utf-8") as f:
-                return yaml.safe_load(f)  # type: ignore
-        with open(path, encoding="utf-8") as f:
-            return json.load(f)
-
-    def evaluate(
-        self, text: str, context: dict[str, Any] | None = None
-    ) -> list[ValidationFinding]:
-        """Enhanced evaluation with multiple validation types and context awareness."""
-        findings: list[ValidationFinding] = []
-
-        # Basic sentiment analysis for context
-        sentiment_score = self._analyze_sentiment(text)
-
-        for rule, rx in self._compiled:
-            if rule.validation_type == ValidationType.KEYWORD:
-                findings.extend(
-                    self._evaluate_keyword_rule(rule, rx, text, sentiment_score)
-                )
-            elif rule.validation_type == ValidationType.CRISIS_DETECTION:
-                findings.extend(
-                    self._evaluate_crisis_rule(rule, text, sentiment_score, context)
-                )
-            elif rule.validation_type == ValidationType.THERAPEUTIC_BOUNDARY:
-                findings.extend(
-                    self._evaluate_therapeutic_rule(rule, rx, text, context)
-                )
-            elif rule.validation_type == ValidationType.SENTIMENT:
-                findings.extend(
-                    self._evaluate_sentiment_rule(rule, text, sentiment_score)
-                )
-            elif rule.validation_type == ValidationType.CONTEXT_AWARE:
-                findings.extend(self._evaluate_context_rule(rule, rx, text, context))
-
-        return findings
-
-    def _analyze_sentiment(self, text: str) -> float:
-        """Basic sentiment analysis. Returns score from -1.0 (negative) to 1.0 (positive)."""
-        # Simple keyword-based sentiment analysis
-        positive_words = [
-            "happy",
-            "good",
-            "better",
-            "hope",
-            "grateful",
-            "thankful",
-            "positive",
-            "joy",
-            "love",
-            "peace",
-        ]
-        negative_words = [
-            "sad",
-            "bad",
-            "worse",
-            "hopeless",
-            "angry",
-            "hate",
-            "depressed",
-            "anxious",
-            "fear",
-            "pain",
-        ]
-        crisis_words = [
-            "suicide",
-            "kill",
-            "die",
-            "death",
-            "hurt",
-            "harm",
-            "end",
-            "over",
-            "done",
-        ]
-
-        text_lower = text.lower()
-        positive_count = sum(1 for word in positive_words if word in text_lower)
-        negative_count = sum(1 for word in negative_words if word in text_lower)
-        crisis_count = sum(1 for word in crisis_words if word in text_lower)
-
-        # Crisis words heavily weight negative sentiment
-        total_negative = negative_count + (crisis_count * 3)
-
-        if positive_count == 0 and total_negative == 0:
-            return 0.0  # Neutral
-
-        total_words = positive_count + total_negative
-        return (positive_count - total_negative) / max(total_words, 1)
-
-    def _evaluate_keyword_rule(
-        self, rule: SafetyRule, rx: re.Pattern | None, text: str, sentiment: float
-    ) -> list[ValidationFinding]:
-        """Evaluate keyword-based rules with enhanced context."""
-        findings = []
-        if rx is None:
-            return findings
-
-        for m in rx.finditer(text):
-            span = (m.start(), m.end())
-            snippet = text[max(0, m.start() - 20) : m.end() + 20]
-
-            # Calculate confidence based on context and sentiment
-            confidence = 1.0
-            if rule.context_aware and sentiment is not None:
-                # Adjust confidence based on sentiment for crisis detection
-                if rule.category == "crisis_detection" and sentiment < -0.3:
-                    confidence = min(1.0, confidence + 0.3)
-                elif sentiment > 0.3:
-                    confidence = max(0.3, confidence - 0.2)
-
-            escalation_required = confidence >= rule.escalation_threshold
-
-            findings.append(
-                ValidationFinding(
-                    rule_id=rule.id,
-                    category=rule.category,
-                    level=rule.level,
-                    priority=rule.priority,
-                    span=span,
-                    snippet=snippet,
-                    message=f"Matched rule '{rule.id}' with {confidence:.2f} confidence",
-                    validation_type=rule.validation_type,
-                    confidence=confidence,
-                    crisis_type=rule.crisis_type,
-                    therapeutic_context=rule.therapeutic_context,
-                    sentiment_score=sentiment,
-                    escalation_required=escalation_required,
-                    alternative_suggested=rule.alternative_template,
-                )
-            )
-        return findings
-
-    def _evaluate_crisis_rule(
-        self,
-        rule: SafetyRule,
-        text: str,
-        sentiment: float,
-        context: dict[str, Any] | None,
-    ) -> list[ValidationFinding]:
-        """Evaluate crisis detection rules with enhanced algorithms."""
-        findings = []
-
-        # Enhanced crisis detection patterns
-        crisis_patterns = {
-            CrisisType.SUICIDAL_IDEATION: [
-                r"(want to die|wish I was dead|kill myself|suicide|end it all|not worth living)",
-                r"(better off dead|can't go on|no point|give up|end the pain)",
-                r"(life isn't worth|life is not worth|should just end|ending it all)",
-                r"(don't want to be here|want to be dead|rather be dead)",
-                r"(better off without me|everyone would be better|world would be better)",
-                r"(thinking about killing|thinking about suicide|thoughts of suicide)",
-            ],
-            CrisisType.SELF_HARM: [
-                r"(cut myself|hurt myself|self harm|self-harm|cutting|burning myself)",
-                r"(punish myself|deserve pain|make it stop|deserve to feel pain|hurt when I feel)",
-                r"(hitting myself|burned myself|cutting helps|hurting myself)",
-                r"(I've been hitting|I've been cutting|I burned myself)",
-            ],
-            CrisisType.SEVERE_DEPRESSION: [
-                r"(nothing matters|completely hopeless|can't feel anything|empty inside)",
-                r"(no one cares|worthless|failure|burden)",
-                r"(feel hopeless|feel completely|no point to|there's no point)",
-                r"(can't go on|I can't continue|everything is hopeless)",
-            ],
-        }
-
-        text_lower = text.lower()
-
-        # Check for crisis patterns
-        for crisis_type, patterns in crisis_patterns.items():
-            for pattern in patterns:
-                matches = re.finditer(pattern, text_lower, re.IGNORECASE)
-                for m in matches:
-                    # Calculate crisis confidence based on multiple factors
-                    confidence = 0.7  # Base confidence
-
-                    # Sentiment adjustment
-                    if sentiment < -0.5:
-                        confidence += 0.2
-                    elif sentiment < -0.2:
-                        confidence += 0.1
-
-                    # Context adjustment
-                    if context and context.get("previous_crisis_indicators"):
-                        confidence += 0.1
-
-                    confidence = min(1.0, confidence)
-                    escalation_required = confidence >= rule.escalation_threshold
-
-                    span = (m.start(), m.end())
-                    snippet = text[max(0, m.start() - 30) : m.end() + 30]
-
-                    findings.append(
-                        ValidationFinding(
-                            rule_id=rule.id,
-                            category=rule.category,
-                            level=rule.level,
-                            priority=rule.priority,
-                            span=span,
-                            snippet=snippet,
-                            message=f"Crisis detected: {crisis_type.value} (confidence: {confidence:.2f})",
-                            validation_type=ValidationType.CRISIS_DETECTION,
-                            confidence=confidence,
-                            crisis_type=crisis_type,
-                            therapeutic_context=rule.therapeutic_context,
-                            sentiment_score=sentiment,
-                            escalation_required=escalation_required,
-                        )
-                    )
-
-        return findings
-
-    def _evaluate_therapeutic_rule(
-        self,
-        rule: SafetyRule,
-        rx: re.Pattern | None,
-        text: str,
-        context: dict[str, Any] | None,
-    ) -> list[ValidationFinding]:
-        """Evaluate therapeutic boundary rules."""
-        findings = []
-        if rx is None:
-            return findings
-
-        for m in rx.finditer(text):
-            # Check if this violates therapeutic boundaries
-            confidence = rule.sensitivity
-
-            # Adjust based on therapeutic context
-            if context and context.get("therapeutic_session"):
-                if rule.therapeutic_context == TherapeuticContext.CRISIS_INTERVENTION:
-                    confidence += 0.2
-                elif rule.therapeutic_context == TherapeuticContext.TRAUMA_INFORMED:
-                    confidence += 0.1
-
-            confidence = min(1.0, confidence)
-
-            span = (m.start(), m.end())
-            snippet = text[max(0, m.start() - 20) : m.end() + 20]
-
-            findings.append(
-                ValidationFinding(
-                    rule_id=rule.id,
-                    category=rule.category,
-                    level=rule.level,
-                    priority=rule.priority,
-                    span=span,
-                    snippet=snippet,
-                    message=f"Therapeutic boundary concern: {rule.category}",
-                    validation_type=ValidationType.THERAPEUTIC_BOUNDARY,
-                    confidence=confidence,
-                    therapeutic_context=rule.therapeutic_context,
-                    escalation_required=confidence >= rule.escalation_threshold,
-                )
-            )
-
-        return findings
-
-    def _evaluate_sentiment_rule(
-        self, rule: SafetyRule, text: str, sentiment: float
-    ) -> list[ValidationFinding]:
-        """Evaluate sentiment-based rules."""
-        findings = []
-
-        # Check if sentiment violates rule thresholds
-        if rule.level == SafetyLevel.BLOCKED and sentiment < -0.7:
-            findings.append(
-                ValidationFinding(
-                    rule_id=rule.id,
-                    category=rule.category,
-                    level=rule.level,
-                    priority=rule.priority,
-                    message=f"Severely negative sentiment detected: {sentiment:.2f}",
-                    validation_type=ValidationType.SENTIMENT,
-                    confidence=abs(sentiment),
-                    sentiment_score=sentiment,
-                    escalation_required=abs(sentiment) >= rule.escalation_threshold,
-                )
-            )
-        elif rule.level == SafetyLevel.WARNING and sentiment < -0.4:
-            findings.append(
-                ValidationFinding(
-                    rule_id=rule.id,
-                    category=rule.category,
-                    level=rule.level,
-                    priority=rule.priority,
-                    message=f"Negative sentiment detected: {sentiment:.2f}",
-                    validation_type=ValidationType.SENTIMENT,
-                    confidence=abs(sentiment),
-                    sentiment_score=sentiment,
-                    escalation_required=abs(sentiment) >= rule.escalation_threshold,
-                )
-            )
-
-        return findings
-
-    def _evaluate_context_rule(
-        self,
-        rule: SafetyRule,
-        rx: re.Pattern | None,
-        text: str,
-        context: dict[str, Any] | None,
-    ) -> list[ValidationFinding]:
-        """Evaluate context-aware rules."""
-        findings = []
-        if rx is None or not context:
-            return findings
-
-        # Context-aware evaluation considers session history, user profile, etc.
-        for m in rx.finditer(text):
-            confidence = rule.sensitivity
-
-            # Adjust confidence based on context
-            if context.get("session_count", 0) < 3:  # New user
-                confidence *= 0.8
-            if context.get("previous_violations", 0) > 0:  # History of violations
-                confidence *= 1.2
-
-            confidence = min(1.0, confidence)
-
-            span = (m.start(), m.end())
-            snippet = text[max(0, m.start() - 20) : m.end() + 20]
-
-            findings.append(
-                ValidationFinding(
-                    rule_id=rule.id,
-                    category=rule.category,
-                    level=rule.level,
-                    priority=rule.priority,
-                    span=span,
-                    snippet=snippet,
-                    message=f"Context-aware match: {rule.id}",
-                    validation_type=ValidationType.CONTEXT_AWARE,
-                    confidence=confidence,
-                    therapeutic_context=rule.therapeutic_context,
-                    escalation_required=confidence >= rule.escalation_threshold,
-                )
-            )
-
-        return findings
-
-
-class TherapeuticValidator:
-    """Enhanced TherapeuticValidator with comprehensive safety validation capabilities."""
-
-    def __init__(
-        self, config: dict[str, Any] | None = None, config_path: str | None = None
-    ) -> None:
-        if config_path and not config:
-            cfg = SafetyRuleEngine.load_config(config_path)
-        else:
-            cfg = config or self._default_config()
-        self._engine = SafetyRuleEngine.from_config(cfg)
-        self._config = cfg
-
-        # Enhanced configuration options
-        self._crisis_detection_enabled = cfg.get("crisis_detection", {}).get(
-            "enabled", True
-        )
-        self._crisis_sensitivity = cfg.get("crisis_detection", {}).get(
-            "sensitivity", 0.7
-        )
-        self._escalation_threshold = cfg.get("crisis_detection", {}).get(
-            "escalation_threshold", 0.9
-        )
-        self._alternative_generation_enabled = cfg.get(
-            "alternative_generation", {}
-        ).get("enabled", True)
-        self._therapeutic_tone = cfg.get("alternative_generation", {}).get(
-            "therapeutic_tone", True
-        )
-
-        # Monitoring and alerting
-        self._violation_count = 0
-        self._crisis_count = 0
-        self._escalation_count = 0
-
-    def validate_text(
-        self,
-        text: str,
-        *,
-        include_audit: bool = True,
-        context: dict[str, Any] | None = None,
-    ) -> ValidationResult:
-        """Enhanced text validation with comprehensive analysis."""
-        audit: list[dict[str, Any]] = []
-        if include_audit:
-            audit.append(
-                {"event": "validate_text.start", "text_length": len(text or "")}
-            )
-
-        text = text or ""
-
-        # Enhanced evaluation with context
-        findings = self._engine.evaluate(text, context)
-
-        # Comprehensive analysis
-        overall_sentiment = self._engine._analyze_sentiment(text)
-        crisis_detected = any(f.crisis_type is not None for f in findings)
-        crisis_types = list(
-            {f.crisis_type for f in findings if f.crisis_type is not None}
-        )
-        escalation_recommended = any(f.escalation_required for f in findings)
-
-        # Determine overall level with enhanced logic
-        level = SafetyLevel.SAFE
-        if any(f.level == SafetyLevel.BLOCKED for f in findings):
-            level = SafetyLevel.BLOCKED
-            self._violation_count += 1
-        elif any(f.level == SafetyLevel.WARNING for f in findings):
-            level = SafetyLevel.WARNING
-            self._violation_count += 1
-
-        # Enhanced scoring based on multiple factors
-        score = self._calculate_comprehensive_score(
-            findings, overall_sentiment, crisis_detected
-        )
-
-        # Calculate therapeutic appropriateness
-        therapeutic_appropriateness = self._assess_therapeutic_appropriateness(
-            findings, overall_sentiment
-        )
-
-        # Generate alternative content if needed
-        alternative_content = None
-        if level != SafetyLevel.SAFE and self._alternative_generation_enabled:
-            alternative_content = self._generate_therapeutic_alternative(
-                text, findings, level
-            )
-
-        # Monitoring flags
-        monitoring_flags = self._generate_monitoring_flags(
-            findings, overall_sentiment, crisis_detected
-        )
-
-        # Update counters
-        if crisis_detected:
-            self._crisis_count += 1
-        if escalation_recommended:
-            self._escalation_count += 1
-
-        if include_audit:
-            audit.append(
-                {
-                    "event": "validate_text.end",
-                    "findings_count": len(findings),
-                    "result_level": level.value,
-                    "crisis_detected": crisis_detected,
-                    "escalation_recommended": escalation_recommended,
-                    "overall_sentiment": overall_sentiment,
-                    "therapeutic_appropriateness": therapeutic_appropriateness,
-                }
-            )
-
-        return ValidationResult(
-            level=level,
-            findings=findings,
-            score=score,
-            audit=audit,
-            crisis_detected=crisis_detected,
-            crisis_types=crisis_types,
-            overall_sentiment=overall_sentiment,
-            therapeutic_appropriateness=therapeutic_appropriateness,
-            escalation_recommended=escalation_recommended,
-            alternative_content=alternative_content,
-            monitoring_flags=monitoring_flags,
-        )
-
-    def _calculate_comprehensive_score(
-        self, findings: list[ValidationFinding], sentiment: float, crisis_detected: bool
-    ) -> float:
-        """Calculate comprehensive safety score based on multiple factors."""
-        if not findings:
-            return 1.0
-
-        # Base score calculation
-        blocked_count = sum(1 for f in findings if f.level == SafetyLevel.BLOCKED)
-        warning_count = sum(1 for f in findings if f.level == SafetyLevel.WARNING)
-
-        if blocked_count > 0:
-            base_score = 0.0
-        elif warning_count > 0:
-            base_score = 0.5
-        else:
-            base_score = 1.0
-
-        # Adjust for sentiment
-        if sentiment < -0.5:
-            base_score *= 0.7
-        elif sentiment < -0.2:
-            base_score *= 0.85
-        elif sentiment > 0.3:
-            base_score = min(1.0, base_score + 0.1)
-
-        # Adjust for crisis detection
-        if crisis_detected:
-            base_score *= 0.5
-
-        # Adjust for confidence levels
-        avg_confidence = sum(f.confidence for f in findings) / len(findings)
-        if avg_confidence > 0.8:
-            base_score *= 0.8
-
-        return max(0.0, min(1.0, base_score))
-
-    def _assess_therapeutic_appropriateness(
-        self, findings: list[ValidationFinding], sentiment: float
-    ) -> float:
-        """Assess how therapeutically appropriate the content is."""
-        if not findings:
-            return 1.0
-
-        # Start with base appropriateness
-        appropriateness = 1.0
-
-        # Reduce for safety violations
-        for finding in findings:
-            if finding.level == SafetyLevel.BLOCKED:
-                appropriateness -= 0.4
-            elif finding.level == SafetyLevel.WARNING:
-                appropriateness -= 0.2
-
-            # Additional reduction for crisis content
-            if finding.crisis_type is not None:
-                appropriateness -= 0.3
-
-        # Adjust for sentiment
-        if sentiment < -0.7:
-            appropriateness -= 0.2
-        elif sentiment < -0.4:
-            appropriateness -= 0.1
-
-        return max(0.0, min(1.0, appropriateness))
-
-    def _generate_monitoring_flags(
-        self, findings: list[ValidationFinding], sentiment: float, crisis_detected: bool
-    ) -> list[str]:
-        """Generate monitoring flags for safety oversight."""
-        flags = []
-
-        if crisis_detected:
-            flags.append("crisis_detected")
-
-        if sentiment < -0.7:
-            flags.append("severe_negative_sentiment")
-        elif sentiment < -0.4:
-            flags.append("negative_sentiment")
-
-        if any(f.escalation_required for f in findings):
-            flags.append("escalation_required")
-
-        if any(f.category == "professional_ethics" for f in findings):
-            flags.append("ethics_concern")
-
-        if len(findings) > 3:
-            flags.append("multiple_violations")
-
-        return flags
-
-    def suggest_alternative(self, *, reason: SafetyLevel, original: str) -> str:
-        # Simple, local alternative suggestion to avoid dependency on LLM
-        if reason == SafetyLevel.BLOCKED:
-            return (
-                "I’m here to support your well-being. I can’t provide or generate that content. "
-                "Would you like to talk about how you’re feeling, or focus on a safer topic?"
-            )
-        return (
-            "I want to respond responsibly. Here’s a safer way to approach this topic. "
-            "Could you clarify what support you’re seeking?"
-        )
-
-    def _generate_therapeutic_alternative(
-        self, original: str, findings: list[ValidationFinding], level: SafetyLevel
-    ) -> str:
-        """Generate therapeutic alternatives based on content analysis."""
-        if not self._alternative_generation_enabled:
-            return self._basic_alternative(level)
-
-        # Analyze the type of content and findings
-        crisis_types = [f.crisis_type for f in findings if f.crisis_type is not None]
-        categories = [f.category for f in findings]
-
-        # Generate context-aware alternatives
-        if any(ct == CrisisType.SUICIDAL_IDEATION for ct in crisis_types):
-            return self._crisis_intervention_alternative("suicidal_ideation")
-        if any(ct == CrisisType.SELF_HARM for ct in crisis_types):
-            return self._crisis_intervention_alternative("self_harm")
-        if any(ct == CrisisType.SEVERE_DEPRESSION for ct in crisis_types):
-            return self._crisis_intervention_alternative("severe_depression")
-        if "professional_ethics" in categories:
-            return self._professional_boundary_alternative()
-        if "boundary_maintenance" in categories:
-            return self._therapeutic_boundary_alternative()
-        return self._general_therapeutic_alternative(level)
-
-    def _crisis_intervention_alternative(self, crisis_type: str) -> str:
-        """Generate crisis intervention alternatives."""
-        alternatives = {
-            "suicidal_ideation": (
-                "I'm deeply concerned about what you've shared. Your life has value, and there are people who want to help. "
-                "Please reach out to a crisis helpline immediately: National Suicide Prevention Lifeline at 988. "
-                "Would you like to talk about what's making you feel this way, or would you prefer to focus on immediate safety resources?"
-            ),
-            "self_harm": (
-                "I'm worried about you and want to help you stay safe. Self-harm can be a way of coping with difficult feelings, "
-                "but there are healthier alternatives. Please consider reaching out to a mental health professional. "
-                "In the meantime, would you like to explore some grounding techniques or coping strategies?"
-            ),
-            "severe_depression": (
-                "I hear that you're going through a really difficult time. Depression can make everything feel overwhelming, "
-                "but you don't have to face this alone. Professional support can make a real difference. "
-                "Would you like to talk about what's been weighing on you, or explore some resources that might help?"
-            ),
-        }
-        return alternatives.get(
-            crisis_type, self._basic_alternative(SafetyLevel.BLOCKED)
-        )
-
-    def _professional_boundary_alternative(self) -> str:
-        """Generate professional boundary alternatives."""
-        return (
-            "I understand you're looking for guidance, but I'm not qualified to provide medical or diagnostic advice. "
-            "For your safety and well-being, it's important to consult with a licensed healthcare professional. "
-            "I can, however, help you explore your feelings and experiences in a supportive way. "
-            "What would be most helpful for you right now?"
-        )
-
-    def _therapeutic_boundary_alternative(self) -> str:
-        """Generate therapeutic boundary alternatives."""
-        return (
-            "I want to support you in a way that's helpful and appropriate. Let's focus on what you're experiencing "
-            "and how we can work together within healthy boundaries. "
-            "What aspects of your situation would you like to explore in a supportive way?"
-        )
-
-    def _general_therapeutic_alternative(self, level: SafetyLevel) -> str:
-        """Generate general therapeutic alternatives."""
-        if level == SafetyLevel.BLOCKED:
-            return (
-                "I'm here to support your well-being, and I want to respond in a way that's helpful and safe. "
-                "Let's redirect our conversation to focus on your feelings and experiences. "
-                "What's really going on for you right now that we could explore together?"
-            )
-        # WARNING
-        return (
-            "I want to respond thoughtfully to what you've shared. Let's approach this topic in a way that's "
-            "supportive and constructive. What aspects of this situation are most important to you?"
-        )
-
-    def _basic_alternative(self, level: SafetyLevel) -> str:
-        """Basic alternative for fallback."""
-        if level == SafetyLevel.BLOCKED:
-            return (
-                "I'm here to support your well-being. I can't provide or generate that content. "
-                "Would you like to talk about how you're feeling, or focus on a safer topic?"
-            )
-        return (
-            "I want to respond responsibly. Here's a safer way to approach this topic. "
-            "Could you clarify what support you're seeking?"
-        )
-
-    def get_monitoring_metrics(self) -> dict[str, Any]:
-        """Get monitoring metrics for safety oversight."""
-        total_estimated = max(
-            10, self._violation_count * 2
-        )  # Rough estimate of total validations
-        return {
-            "total_validations_estimated": total_estimated,
-            "violation_count": self._violation_count,
-            "crisis_count": self._crisis_count,
-            "escalation_count": self._escalation_count,
-            "violation_rate": self._violation_count / total_estimated,
-            "crisis_rate": self._crisis_count / total_estimated,
-            "escalation_rate": self._escalation_count / total_estimated,
-        }
-
-    def reset_monitoring_metrics(self) -> None:
-        """Reset monitoring metrics (for testing or periodic resets)."""
-        self._violation_count = 0
-        self._crisis_count = 0
-        self._escalation_count = 0
-
-    def should_alert(self, result: ValidationResult) -> bool:
-        """Determine if this validation result should trigger an alert."""
-        if not self._config.get("monitoring", {}).get("alert_on_escalation", True):
-            return False
-
-        # Alert conditions
-        if result.escalation_recommended:
-            return True
-        if result.crisis_detected and any(
-            ct in [CrisisType.SUICIDAL_IDEATION, CrisisType.SELF_HARM]
-            for ct in result.crisis_types
-        ):
-            return True
-        return bool(result.level == SafetyLevel.BLOCKED and result.score < 0.2)
-
-    def update_configuration(self, new_config: dict[str, Any]) -> None:
-        """Update the validator configuration and rebuild the engine."""
-        self._config.update(new_config)
-        self._engine = SafetyRuleEngine.from_config(self._config)
-
-        # Update enhanced configuration options
-        self._crisis_detection_enabled = self._config.get("crisis_detection", {}).get(
-            "enabled", True
-        )
-        self._crisis_sensitivity = self._config.get("crisis_detection", {}).get(
-            "sensitivity", 0.7
-        )
-        self._escalation_threshold = self._config.get("crisis_detection", {}).get(
-            "escalation_threshold", 0.9
-        )
-        self._alternative_generation_enabled = self._config.get(
-            "alternative_generation", {}
-        ).get("enabled", True)
-        self._therapeutic_tone = self._config.get("alternative_generation", {}).get(
-            "therapeutic_tone", True
-        )
-
-    def add_therapeutic_guideline(self, guideline: dict[str, Any]) -> None:
-        """Add a new therapeutic guideline rule."""
-        if "rules" not in self._config:
-            self._config["rules"] = []
-
-        self._config["rules"].append(guideline)
-        self.update_configuration({})  # Rebuild with current config
-
-    def remove_therapeutic_guideline(self, rule_id: str) -> bool:
-        """Remove a therapeutic guideline rule by ID."""
-        if "rules" not in self._config:
-            return False
-
-        original_count = len(self._config["rules"])
-        self._config["rules"] = [
-            rule for rule in self._config["rules"] if rule.get("id") != rule_id
-        ]
-
-        if len(self._config["rules"]) < original_count:
-            self.update_configuration({})  # Rebuild with current config
-            return True
-        return False
-
-    def get_therapeutic_guidelines(self) -> list[dict[str, Any]]:
-        """Get all current therapeutic guidelines."""
-        return self._config.get("rules", [])
-
-    def export_configuration(self) -> dict[str, Any]:
-        """Export the current configuration for backup or sharing."""
-        return self._config.copy()
-
-    def import_configuration(self, config: dict[str, Any]) -> None:
-        """Import a configuration, replacing the current one."""
-        self._config = config.copy()
-        self.update_configuration({})  # Rebuild with new config
-
-    @staticmethod
-    def _default_config() -> dict[str, Any]:
-        # Enhanced defaults with comprehensive therapeutic safety rules
-        return {
-            "rules": [
-                # Crisis detection rules
-                {
-                    "id": "crisis_suicidal_ideation",
-                    "category": "crisis_detection",
-                    "priority": 100,
-                    "level": "blocked",
-                    "pattern": r"(suicide|kill myself|want to die|end it all|not worth living|better off dead)",
-                    "flags": "i",
-                    "validation_type": "crisis_detection",
-                    "crisis_type": "suicidal_ideation",
-                    "sensitivity": 0.9,
-                    "escalation_threshold": 0.8,
-                    "context_aware": True,
-                },
-                {
-                    "id": "crisis_self_harm",
-                    "category": "crisis_detection",
-                    "priority": 95,
-                    "level": "blocked",
-                    "pattern": r"(self harm|self-harm|hurt myself|cut myself|cutting|burning myself)",
-                    "flags": "i",
-                    "validation_type": "crisis_detection",
-                    "crisis_type": "self_harm",
-                    "sensitivity": 0.8,
-                    "escalation_threshold": 0.7,
-                    "context_aware": True,
-                },
-                {
-                    "id": "crisis_severe_depression",
-                    "category": "crisis_detection",
-                    "priority": 85,
-                    "level": "warning",
-                    "pattern": r"(completely hopeless|nothing matters|can't go on|no point|worthless|burden)",
-                    "flags": "i",
-                    "validation_type": "crisis_detection",
-                    "crisis_type": "severe_depression",
-                    "sensitivity": 0.7,
-                    "escalation_threshold": 0.8,
-                    "context_aware": True,
-                },
-                # Professional ethics rules
-                {
-                    "id": "ethics_medical_advice",
-                    "category": "professional_ethics",
-                    "priority": 60,
-                    "level": "warning",
-                    "pattern": r"(diagnose|prescribe|medical advice|cure|treatment|medication)",
-                    "flags": "i",
-                    "validation_type": "therapeutic_boundary",
-                    "therapeutic_context": "general_therapy",
-                    "sensitivity": 0.6,
-                },
-                # Boundary maintenance rules
-                {
-                    "id": "boundary_inappropriate_content",
-                    "category": "boundary_maintenance",
-                    "priority": 40,
-                    "level": "warning",
-                    "pattern": r"(graphic violence|gore|explicit|inappropriate)",
-                    "flags": "i",
-                    "validation_type": "keyword",
-                    "sensitivity": 0.5,
-                },
-                # Sentiment-based rules
-                {
-                    "id": "sentiment_severe_negative",
-                    "category": "emotional_monitoring",
-                    "priority": 30,
-                    "level": "warning",
-                    "validation_type": "sentiment",
-                    "sensitivity": 0.7,
-                    "escalation_threshold": 0.8,
-                },
-            ],
-            # Enhanced configuration options
-            "crisis_detection": {
-                "enabled": True,
-                "sensitivity": 0.7,
-                "escalation_threshold": 0.9,
-            },
-            "alternative_generation": {
-                "enabled": True,
-                "therapeutic_tone": True,
-                "supportive_messaging": True,
-            },
-            "monitoring": {
-                "enabled": True,
-                "track_violations": True,
-                "alert_on_escalation": True,
-            },
-        }
-
-
-class CrisisInterventionManager:
-    """Central coordinator for crisis situations detected by the TherapeuticValidator.
-
-    Manages crisis assessment, intervention protocols, escalation procedures,
-    and monitoring of crisis situations with comprehensive logging and reporting.
-    """
-
-    def __init__(self, config: dict[str, Any] | None = None):
-        """Initialize the Crisis Intervention Manager."""
-        self.config = config or self._default_crisis_config()
-        self.active_interventions: dict[str, CrisisIntervention] = {}
-        self.intervention_history: list[CrisisIntervention] = []
-
-        # Statistics tracking
-        self.total_interventions = 0
-        self.successful_interventions = 0
-        self.escalations_triggered = 0
-        self.emergency_contacts = 0
-
-        # Load crisis response templates
-        self.response_templates = self._load_response_templates()
-
-        # Initialize logging
-        import logging
-
-        self.logger = logging.getLogger(__name__ + ".CrisisInterventionManager")
-
-    def assess_crisis(
-        self, validation_result: ValidationResult, session_context: dict[str, Any]
-    ) -> CrisisAssessment:
-        """Assess the severity and type of crisis from validation results."""
-        import time
-
-        if not validation_result.crisis_detected:
-            return CrisisAssessment(
-                crisis_level=CrisisLevel.LOW,
-                crisis_types=[],
-                confidence=0.0,
-                risk_factors=[],
-                protective_factors=[],
-                immediate_risk=False,
-                intervention_recommended=InterventionType.AUTOMATED_RESPONSE,
-                escalation_required=False,
-                assessment_timestamp=time.time(),
-                context=session_context,
-            )
-
-        # Determine crisis level based on multiple factors
-        crisis_level = self._determine_crisis_level(validation_result, session_context)
-
-        # Identify risk and protective factors
-        risk_factors = self._identify_risk_factors(validation_result, session_context)
-        protective_factors = self._identify_protective_factors(session_context)
-
-        # Determine intervention type
-        intervention_type = self._determine_intervention_type(
-            crisis_level, validation_result
-        )
-
-        # Check for immediate risk
-        immediate_risk = self._assess_immediate_risk(validation_result, crisis_level)
-
-        # Calculate overall confidence
-        confidence = self._calculate_crisis_confidence(
-            validation_result, session_context
-        )
-
-        return CrisisAssessment(
-            crisis_level=crisis_level,
-            crisis_types=validation_result.crisis_types,
-            confidence=confidence,
-            risk_factors=risk_factors,
-            protective_factors=protective_factors,
-            immediate_risk=immediate_risk,
-            intervention_recommended=intervention_type,
-            escalation_required=validation_result.escalation_recommended
-            or immediate_risk,
-            assessment_timestamp=time.time(),
-            context=session_context,
-        )
-
-    def initiate_intervention(
-        self, assessment: CrisisAssessment, session_id: str, user_id: str
-    ) -> CrisisIntervention:
-        """Initiate a crisis intervention based on the assessment."""
-        import time
-        import uuid
-
-        intervention_id = str(uuid.uuid4())
-
-        intervention = CrisisIntervention(
-            intervention_id=intervention_id,
-            session_id=session_id,
-            user_id=user_id,
-            crisis_assessment=assessment,
-            created_timestamp=time.time(),
-        )
-
-        # Store active intervention
-        self.active_interventions[intervention_id] = intervention
-        self.total_interventions += 1
-
-        # Log crisis intervention initiation
-        self.logger.warning(
-            f"Crisis intervention initiated: {intervention_id} for user {user_id} "
-            f"(level: {assessment.crisis_level.value}, types: {[ct.value for ct in assessment.crisis_types]})"
-        )
-
-        # Execute immediate response
-        self._execute_immediate_response(intervention)
-
-        # Handle escalation if required
-        if assessment.escalation_required:
-            self._handle_escalation(intervention)
-
-        # Generate alert for monitoring (if we have access to dashboard)
-        try:
-            # This would be injected in a real implementation
-            # For now, we'll add a simple alert mechanism
-            alert_severity = (
-                "critical"
-                if assessment.crisis_level == CrisisLevel.CRITICAL
-                else "high"
-            )
-            self.logger.warning(
-                f"CRISIS ALERT: {alert_severity.upper()} intervention {intervention_id} "
-                f"for crisis types {[ct.value for ct in assessment.crisis_types]}"
-            )
-        except Exception as e:
-            self.logger.error(f"Failed to generate crisis alert: {e}")
-
-        return intervention
-
-    def _determine_crisis_level(
-        self, validation_result: ValidationResult, context: dict[str, Any]
-    ) -> CrisisLevel:
-        """Determine the crisis level based on validation results and context."""
-        # High-risk crisis types
-        high_risk_types = {CrisisType.SUICIDAL_IDEATION, CrisisType.SELF_HARM}
-
-        # Check for critical indicators - more specific criteria
-        if any(ct in high_risk_types for ct in validation_result.crisis_types):
-            # Critical: Very low safety score AND escalation recommended
-            if (
-                validation_result.score < 0.15
-                and validation_result.escalation_recommended
-            ):
-                return CrisisLevel.CRITICAL
-            # High: Low safety score OR escalation recommended
-            if (
-                validation_result.score < 0.25
-                or validation_result.escalation_recommended
-            ):
-                return CrisisLevel.HIGH
-            # Moderate: Crisis detected but not severe
-            return CrisisLevel.MODERATE
-
-        # Severe depression with high confidence
-        if CrisisType.SEVERE_DEPRESSION in validation_result.crisis_types:
-            if (
-                validation_result.score < 0.2
-                and validation_result.escalation_recommended
-            ):
-                return CrisisLevel.HIGH
-            return CrisisLevel.MODERATE
-
-        # Other crisis types - default to moderate
-        if validation_result.crisis_detected:
-            # Check overall sentiment and therapeutic appropriateness for level
-            if (
-                validation_result.overall_sentiment
-                and validation_result.overall_sentiment < -0.8
-                and validation_result.therapeutic_appropriateness < 0.2
-            ):
-                return CrisisLevel.HIGH
-            return CrisisLevel.MODERATE
-
-        return CrisisLevel.LOW
-
-    def _identify_risk_factors(
-        self, validation_result: ValidationResult, context: dict[str, Any]
-    ) -> list[str]:
-        """Identify risk factors from validation results and context."""
-        risk_factors = []
-
-        # Crisis-specific risk factors
-        if CrisisType.SUICIDAL_IDEATION in validation_result.crisis_types:
-            risk_factors.extend(["suicidal_ideation", "death_wish", "hopelessness"])
-
-        if CrisisType.SELF_HARM in validation_result.crisis_types:
-            risk_factors.extend(
-                ["self_harm_behavior", "self_punishment", "coping_mechanism"]
-            )
-
-        if CrisisType.SEVERE_DEPRESSION in validation_result.crisis_types:
-            risk_factors.extend(
-                ["severe_depression", "worthlessness", "emotional_numbness"]
-            )
-
-        # Sentiment-based risk factors
-        if (
-            validation_result.overall_sentiment
-            and validation_result.overall_sentiment < -0.7
-        ):
-            risk_factors.append("severe_negative_sentiment")
-
-        # Context-based risk factors
-        if context.get("previous_violations", 0) > 2:
-            risk_factors.append("repeated_safety_violations")
-
-        if context.get("session_count", 0) < 3:
-            risk_factors.append("new_user_vulnerability")
-
-        return list(set(risk_factors))  # Remove duplicates
-
-    def _identify_protective_factors(self, context: dict[str, Any]) -> list[str]:
-        """Identify protective factors from context."""
-        protective_factors = []
-
-        # Session engagement
-        if context.get("session_count", 0) > 5:
-            protective_factors.append("ongoing_engagement")
-
-        # Previous positive interactions
-        if context.get("positive_interactions", 0) > 0:
-            protective_factors.append("positive_therapeutic_history")
-
-        # Support system indicators
-        if context.get("has_support_system", False):
-            protective_factors.append("social_support")
-
-        # Professional help
-        if context.get("has_therapist", False):
-            protective_factors.append("professional_support")
-
-        return protective_factors
-
-    def _determine_intervention_type(
-        self, crisis_level: CrisisLevel, validation_result: ValidationResult
-    ) -> InterventionType:
-        """Determine the appropriate intervention type."""
-        if crisis_level == CrisisLevel.CRITICAL:
-            return InterventionType.EMERGENCY_SERVICES
-        if crisis_level == CrisisLevel.HIGH:
-            return InterventionType.HUMAN_OVERSIGHT
-        if crisis_level == CrisisLevel.MODERATE:
-            return InterventionType.THERAPEUTIC_REFERRAL
-        return InterventionType.AUTOMATED_RESPONSE
-
-    def _assess_immediate_risk(
-        self, validation_result: ValidationResult, crisis_level: CrisisLevel
-    ) -> bool:
-        """Assess if there is immediate risk requiring urgent intervention."""
-        # Critical level always indicates immediate risk
-        if crisis_level == CrisisLevel.CRITICAL:
-            return True
-
-        # High-risk crisis types with low safety scores
-        high_risk_types = {CrisisType.SUICIDAL_IDEATION, CrisisType.SELF_HARM}
-        if (
-            any(ct in high_risk_types for ct in validation_result.crisis_types)
-            and validation_result.score < 0.3
-        ):
-            return True
-
-        # Multiple crisis types present
-        return len(validation_result.crisis_types) >= 2
-
-    def _calculate_crisis_confidence(
-        self, validation_result: ValidationResult, context: dict[str, Any]
-    ) -> float:
-        """Calculate overall confidence in crisis assessment."""
-        if not validation_result.crisis_detected:
-            return 0.0
-
-        # Base confidence from validation findings
-        if validation_result.findings:
-            base_confidence = sum(
-                f.confidence for f in validation_result.findings
-            ) / len(validation_result.findings)
-        else:
-            base_confidence = 0.5
-
-        # Adjust based on sentiment
-        if (
-            validation_result.overall_sentiment
-            and validation_result.overall_sentiment < -0.5
-        ):
-            base_confidence += 0.1
-
-        # Adjust based on therapeutic appropriateness
-        if validation_result.therapeutic_appropriateness < 0.3:
-            base_confidence += 0.1
-
-        # Adjust based on context
-        if context.get("previous_violations", 0) > 1:
-            base_confidence += 0.05
-
-        return min(1.0, max(0.0, base_confidence))
-
-    def _execute_immediate_response(self, intervention: CrisisIntervention) -> None:
-        """Execute immediate response actions for the crisis intervention."""
-        import time
-
-        start_time = time.perf_counter()
-
-        try:
-            # Generate appropriate response based on crisis type
-            response_message = self._generate_crisis_response(
-                intervention.crisis_assessment
-            )
-
-            # Record the action
-            action = InterventionAction(
-                action_type=InterventionType.AUTOMATED_RESPONSE,
-                description=f"Generated crisis response: {response_message[:100]}...",
-                timestamp=time.time(),
-                success=True,
-                response_time_ms=(time.perf_counter() - start_time) * 1000,
-                metadata={"response_message": response_message},
-            )
-
-            intervention.actions_taken.append(action)
-
-            self.logger.info(
-                f"Immediate response executed for intervention {intervention.intervention_id}"
-            )
-
-        except Exception as e:
-            # Record failed action
-            action = InterventionAction(
-                action_type=InterventionType.AUTOMATED_RESPONSE,
-                description=f"Failed to generate crisis response: {str(e)}",
-                timestamp=time.time(),
-                success=False,
-                response_time_ms=(time.perf_counter() - start_time) * 1000,
-                metadata={"error": str(e)},
-            )
-
-            intervention.actions_taken.append(action)
-
-            self.logger.error(
-                f"Failed to execute immediate response for intervention {intervention.intervention_id}: {e}"
-            )
-
-    def _handle_escalation(self, intervention: CrisisIntervention) -> None:
-        """Handle escalation procedures for crisis intervention."""
-
-        intervention.escalation_status = EscalationStatus.PENDING
-
-        crisis_level = intervention.crisis_assessment.crisis_level
-
-        try:
-            if crisis_level == CrisisLevel.CRITICAL:
-                self._escalate_to_emergency_services(intervention)
-            elif crisis_level in [CrisisLevel.HIGH, CrisisLevel.MODERATE]:
-                self._escalate_to_human_oversight(intervention)
-
-            intervention.escalation_status = EscalationStatus.COMPLETED
-            self.escalations_triggered += 1
-
-        except Exception as e:
-            intervention.escalation_status = EscalationStatus.FAILED
-            self.logger.error(
-                f"Escalation failed for intervention {intervention.intervention_id}: {e}"
-            )
-
-    def _escalate_to_emergency_services(self, intervention: CrisisIntervention) -> None:
-        """Escalate to emergency services for critical situations."""
-        import time
-
-        start_time = time.perf_counter()
-
-        # In a real implementation, this would contact emergency services
-        # For now, we'll log and record the action
-
-        action = InterventionAction(
-            action_type=InterventionType.EMERGENCY_SERVICES,
-            description="Emergency services notification triggered",
-            timestamp=time.time(),
-            success=True,  # Assume success for now
-            response_time_ms=(time.perf_counter() - start_time) * 1000,
-            metadata={
-                "crisis_level": intervention.crisis_assessment.crisis_level.value,
-                "crisis_types": [
-                    ct.value for ct in intervention.crisis_assessment.crisis_types
-                ],
-                "user_id": intervention.user_id,
-                "session_id": intervention.session_id,
-            },
-        )
-
-        intervention.actions_taken.append(action)
-        intervention.emergency_contacted = True
-        self.emergency_contacts += 1
-
-        self.logger.critical(
-            f"EMERGENCY SERVICES ESCALATION: Intervention {intervention.intervention_id} "
-            f"for user {intervention.user_id} - Crisis level: {intervention.crisis_assessment.crisis_level.value}"
-        )
-
-    def _escalate_to_human_oversight(self, intervention: CrisisIntervention) -> None:
-        """Escalate to human oversight for high/moderate risk situations."""
-        import time
-
-        start_time = time.perf_counter()
-
-        # In a real implementation, this would notify human therapists/supervisors
-        # For now, we'll log and record the action
-
-        action = InterventionAction(
-            action_type=InterventionType.HUMAN_OVERSIGHT,
-            description="Human oversight notification sent",
-            timestamp=time.time(),
-            success=True,  # Assume success for now
-            response_time_ms=(time.perf_counter() - start_time) * 1000,
-            metadata={
-                "crisis_level": intervention.crisis_assessment.crisis_level.value,
-                "crisis_types": [
-                    ct.value for ct in intervention.crisis_assessment.crisis_types
-                ],
-                "risk_factors": intervention.crisis_assessment.risk_factors,
-                "protective_factors": intervention.crisis_assessment.protective_factors,
-            },
-        )
-
-        intervention.actions_taken.append(action)
-        intervention.human_notified = True
-
-        self.logger.warning(
-            f"HUMAN OVERSIGHT ESCALATION: Intervention {intervention.intervention_id} "
-            f"for user {intervention.user_id} - Crisis level: {intervention.crisis_assessment.crisis_level.value}"
-        )
-
-    def _generate_crisis_response(self, assessment: CrisisAssessment) -> str:
-        """Generate appropriate crisis response message."""
-        if not assessment.crisis_types:
-            return "I'm here to support you. Please let me know how I can help."
-
-        # Get the most severe crisis type
-        primary_crisis = assessment.crisis_types[0]
-
-        # Use response templates
-        if primary_crisis in self.response_templates:
-            template = self.response_templates[primary_crisis]
-
-            # Customize based on crisis level
-            if assessment.crisis_level == CrisisLevel.CRITICAL:
-                return template["critical"]
-            if assessment.crisis_level == CrisisLevel.HIGH:
-                return template["high"]
-            if assessment.crisis_level == CrisisLevel.MODERATE:
-                return template["moderate"]
-            return template["low"]
-
-        # Fallback response
-        return (
-            "I'm concerned about what you've shared and want to help you stay safe. "
-            "Please consider reaching out to a mental health professional or crisis helpline. "
-            "You can contact the National Suicide Prevention Lifeline at 988 for immediate support."
-        )
-
-    def _load_response_templates(self) -> dict[CrisisType, dict[str, str]]:
-        """Load crisis response templates for different crisis types and levels."""
-        return {
-            CrisisType.SUICIDAL_IDEATION: {
-                "critical": (
-                    "I'm deeply concerned about what you've shared. Your life has value and there are people who want to help. "
-                    "Please contact emergency services (911) or the National Suicide Prevention Lifeline at 988 immediately. "
-                    "Do not wait - reach out for help right now. You don't have to face this alone."
-                ),
-                "high": (
-                    "I'm very worried about you and want to help you stay safe. Please reach out to the National Suicide Prevention Lifeline at 988 "
-                    "or contact a mental health professional immediately. Your life matters and there are people who care about you. "
-                    "Would you like me to help you find local crisis resources?"
-                ),
-                "moderate": (
-                    "I'm concerned about what you've shared. Having thoughts of suicide can be frightening, but you don't have to face this alone. "
-                    "Please consider reaching out to the National Suicide Prevention Lifeline at 988 or a mental health professional. "
-                    "Would you like to talk about what's been making you feel this way?"
-                ),
-                "low": (
-                    "I hear that you're going through a difficult time. If you're having thoughts of suicide, please know that help is available. "
-                    "The National Suicide Prevention Lifeline (988) is available 24/7. Would you like to explore some coping strategies together?"
-                ),
-            },
-            CrisisType.SELF_HARM: {
-                "critical": (
-                    "I'm very concerned about your safety. Self-harm can be dangerous and I want to help you stay safe. "
-                    "Please contact emergency services (911) if you're in immediate danger, or reach out to a crisis helpline immediately. "
-                    "You deserve care and support, not harm."
-                ),
-                "high": (
-                    "I'm worried about you and want to help you stay safe. Self-harm might feel like a way to cope, but there are healthier alternatives. "
-                    "Please consider reaching out to a mental health professional or crisis helpline. "
-                    "Would you like to explore some grounding techniques that might help?"
-                ),
-                "moderate": (
-                    "I'm concerned about what you've shared. Self-harm can be a way of coping with difficult feelings, but it's not safe. "
-                    "There are healthier ways to manage these feelings. Would you like to talk about what's been troubling you, "
-                    "or explore some alternative coping strategies?"
-                ),
-                "low": (
-                    "I hear that you're struggling with difficult feelings. If you're thinking about self-harm, please know that there are "
-                    "healthier ways to cope. Would you like to explore some grounding techniques or talk about what's been on your mind?"
-                ),
-            },
-            CrisisType.SEVERE_DEPRESSION: {
-                "critical": (
-                    "I'm deeply concerned about how you're feeling. Severe depression can make everything feel overwhelming, "
-                    "but you don't have to face this alone. Please reach out to a mental health professional or crisis helpline immediately. "
-                    "The National Suicide Prevention Lifeline (988) is available 24/7 for support."
-                ),
-                "high": (
-                    "I hear that you're going through an incredibly difficult time. Depression can make everything feel hopeless, "
-                    "but professional support can make a real difference. Please consider reaching out to a mental health professional. "
-                    "Would you like to talk about what's been weighing on you most heavily?"
-                ),
-                "moderate": (
-                    "I'm sorry you're experiencing such difficult feelings. Depression can make everything feel overwhelming, "
-                    "but there is hope and help available. Would you like to talk about what's been troubling you, "
-                    "or explore some resources that might provide support?"
-                ),
-                "low": (
-                    "I hear that you're feeling down and struggling. These feelings are valid, and it's okay to reach out for support. "
-                    "Would you like to talk about what's been on your mind, or explore some ways to take care of yourself?"
-                ),
-            },
-        }
-
-    def get_intervention_status(
-        self, intervention_id: str
-    ) -> CrisisIntervention | None:
-        """Get the status of a specific intervention."""
-        return self.active_interventions.get(intervention_id)
-
-    def resolve_intervention(
-        self, intervention_id: str, resolution_notes: str = ""
-    ) -> bool:
-        """Mark an intervention as resolved."""
-        import time
-
-        if intervention_id not in self.active_interventions:
-            return False
-
-        intervention = self.active_interventions[intervention_id]
-        intervention.resolution_status = "resolved"
-        intervention.resolved_timestamp = time.time()
-
-        # Move to history
-        self.intervention_history.append(intervention)
-        del self.active_interventions[intervention_id]
-
-        self.successful_interventions += 1
-
-        self.logger.info(f"Intervention {intervention_id} resolved: {resolution_notes}")
-
-        return True
-
-    def get_crisis_metrics(self) -> dict[str, Any]:
-        """Get comprehensive crisis intervention metrics."""
-        active_count = len(self.active_interventions)
-        total_count = self.total_interventions
-        success_rate = (self.successful_interventions / max(1, total_count)) * 100
-
-        # Crisis level distribution
-        crisis_levels = {}
-        for intervention in (
-            list(self.active_interventions.values()) + self.intervention_history
-        ):
-            level = intervention.crisis_assessment.crisis_level.value
-            crisis_levels[level] = crisis_levels.get(level, 0) + 1
-
-        # Crisis type distribution
-        crisis_types = {}
-        for intervention in (
-            list(self.active_interventions.values()) + self.intervention_history
-        ):
-            for crisis_type in intervention.crisis_assessment.crisis_types:
-                type_name = crisis_type.value
-                crisis_types[type_name] = crisis_types.get(type_name, 0) + 1
-
-        return {
-            "active_interventions": active_count,
-            "total_interventions": total_count,
-            "successful_interventions": self.successful_interventions,
-            "success_rate_percent": success_rate,
-            "escalations_triggered": self.escalations_triggered,
-            "emergency_contacts": self.emergency_contacts,
-            "crisis_level_distribution": crisis_levels,
-            "crisis_type_distribution": crisis_types,
-            "average_response_time_ms": self._calculate_average_response_time(),
-        }
-
-    def _calculate_average_response_time(self) -> float:
-        """Calculate average response time for interventions."""
-        all_interventions = (
-            list(self.active_interventions.values()) + self.intervention_history
-        )
-
-        if not all_interventions:
-            return 0.0
-
-        total_time = 0.0
-        action_count = 0
-
-        for intervention in all_interventions:
-            for action in intervention.actions_taken:
-                total_time += action.response_time_ms
-                action_count += 1
-
-        return total_time / max(1, action_count)
-
-    def _default_crisis_config(self) -> dict[str, Any]:
-        """Default configuration for crisis intervention."""
-        return {
-            "escalation_thresholds": {"critical": 0.9, "high": 0.7, "moderate": 0.5},
-            "response_timeouts": {
-                "immediate_response_ms": 1000,
-                "escalation_timeout_ms": 5000,
-                "emergency_timeout_ms": 2000,
-            },
-            "monitoring": {
-                "track_all_interventions": True,
-                "log_escalations": True,
-                "alert_on_emergency": True,
-            },
-            "notifications": {
-                "human_oversight_enabled": True,
-                "emergency_services_enabled": True,
-                "email_notifications": False,
-                "webhook_notifications": False,
-            },
-        }
-
-
-class EmergencyProtocolEngine:
-    """Automated response system for different crisis types with configurable protocols.
-
-    Manages emergency protocols, automated responses, and escalation procedures
-    for different crisis situations with comprehensive logging and monitoring.
-    """
-
-    def __init__(self, config: dict[str, Any] | None = None):
-        """Initialize the Emergency Protocol Engine."""
-        self.config = config or self._default_protocol_config()
-        self.active_protocols: dict[str, dict[str, Any]] = {}
-        self.protocol_history: list[dict[str, Any]] = []
-
-        # Statistics tracking
-        self.protocols_executed = 0
-        self.successful_protocols = 0
-        self.failed_protocols = 0
-
-        # Initialize logging
-        import logging
-
-        self.logger = logging.getLogger(__name__ + ".EmergencyProtocolEngine")
-
-    def execute_protocol(
-        self,
-        crisis_type: CrisisType,
-        crisis_level: CrisisLevel,
-        context: dict[str, Any],
-    ) -> dict[str, Any]:
-        """Execute the appropriate emergency protocol for the given crisis type and level."""
-        import time
-        import uuid
-
-        protocol_id = str(uuid.uuid4())
-        start_time = time.perf_counter()
-
-        protocol_execution = {
-            "protocol_id": protocol_id,
-            "crisis_type": crisis_type.value,
-            "crisis_level": crisis_level.value,
-            "start_time": time.time(),
-            "context": context,
-            "steps_executed": [],
-            "success": False,
-            "error": None,
-            "response_time_ms": 0.0,
-        }
-
-        self.active_protocols[protocol_id] = protocol_execution
-        self.protocols_executed += 1
-
-        try:
-            # Get protocol steps for this crisis type and level
-            protocol_steps = self._get_protocol_steps(crisis_type, crisis_level)
-
-            # Execute each step in sequence
-            for step in protocol_steps:
-                step_result = self._execute_protocol_step(step, context)
-                protocol_execution["steps_executed"].append(step_result)
-
-                # If a critical step fails, abort protocol
-                if step.get("critical", False) and not step_result["success"]:
-                    raise Exception(
-                        f"Critical protocol step failed: {step_result['error']}"
-                    )
-
-            protocol_execution["success"] = True
-            self.successful_protocols += 1
-
-            self.logger.info(
-                f"Emergency protocol {protocol_id} executed successfully for {crisis_type.value}"
-            )
-
-        except Exception as e:
-            protocol_execution["error"] = str(e)
-            protocol_execution["success"] = False
-            self.failed_protocols += 1
-
-            self.logger.error(f"Emergency protocol {protocol_id} failed: {e}")
-
-        finally:
-            # Calculate response time
-            protocol_execution["response_time_ms"] = (
-                time.perf_counter() - start_time
-            ) * 1000
-
-            # Move to history
-            self.protocol_history.append(protocol_execution.copy())
-            del self.active_protocols[protocol_id]
-
-        return protocol_execution
-
-    def _get_protocol_steps(
-        self, crisis_type: CrisisType, crisis_level: CrisisLevel
-    ) -> list[dict[str, Any]]:
-        """Get the protocol steps for a specific crisis type and level."""
-        protocols = self.config.get("protocols", {})
-
-        # Get crisis-specific protocol
-        crisis_protocol = protocols.get(crisis_type.value, {})
-
-        # Get level-specific steps
-        level_steps = crisis_protocol.get(crisis_level.value, [])
-
-        # If no specific steps, use default
-        if not level_steps:
-            level_steps = crisis_protocol.get("default", [])
-
-        # If still no steps, use global default
-        if not level_steps:
-            level_steps = protocols.get("default", [])
-
-        return level_steps
-
-    def _execute_protocol_step(
-        self, step: dict[str, Any], context: dict[str, Any]
-    ) -> dict[str, Any]:
-        """Execute a single protocol step."""
-        import time
-
-        start_time = time.perf_counter()
-        step_result = {
-            "step_type": step.get("type", "unknown"),
-            "description": step.get("description", ""),
-            "success": False,
-            "response_time_ms": 0.0,
-            "output": None,
-            "error": None,
-        }
-
-        try:
-            step_type = step.get("type")
-
-            if step_type == "generate_response":
-                step_result["output"] = self._generate_protocol_response(step, context)
-                step_result["success"] = True
-
-            elif step_type == "log_event":
-                self._log_protocol_event(step, context)
-                step_result["success"] = True
-
-            elif step_type == "notify_human":
-                step_result["output"] = self._notify_human_oversight(step, context)
-                step_result["success"] = True
-
-            elif step_type == "contact_emergency":
-                step_result["output"] = self._contact_emergency_services(step, context)
-                step_result["success"] = True
-
-            elif step_type == "provide_resources":
-                step_result["output"] = self._provide_crisis_resources(step, context)
-                step_result["success"] = True
-
-            elif step_type == "schedule_followup":
-                step_result["output"] = self._schedule_followup(step, context)
-                step_result["success"] = True
-
-            else:
-                raise Exception(f"Unknown protocol step type: {step_type}")
-
-        except Exception as e:
-            step_result["error"] = str(e)
-            step_result["success"] = False
-
-        finally:
-            step_result["response_time_ms"] = (time.perf_counter() - start_time) * 1000
-
-        return step_result
-
-    def _generate_protocol_response(
-        self, step: dict[str, Any], context: dict[str, Any]
-    ) -> str:
-        """Generate a protocol-specific response message."""
-        template = step.get("template", "")
-
-        # Simple template substitution
-        return template.format(
-            user_id=context.get("user_id", "unknown"),
-            session_id=context.get("session_id", "unknown"),
-            crisis_type=context.get("crisis_type", "unknown"),
-            timestamp=time.strftime("%Y-%m-%d %H:%M:%S"),
-        )
-
-    def _log_protocol_event(
-        self, step: dict[str, Any], context: dict[str, Any]
-    ) -> None:
-        """Log a protocol event."""
-        log_level = step.get("log_level", "info").lower()
-        message = step.get("message", "Protocol event")
-
-        # Format message with context
-        formatted_message = message.format(**context)
-
-        if log_level == "critical":
-            self.logger.critical(formatted_message)
-        elif log_level == "error":
-            self.logger.error(formatted_message)
-        elif log_level == "warning":
-            self.logger.warning(formatted_message)
-        else:
-            self.logger.info(formatted_message)
-
-    def _notify_human_oversight(
-        self, step: dict[str, Any], context: dict[str, Any]
-    ) -> dict[str, Any]:
-        """Notify human oversight personnel."""
-        notification = {
-            "type": "human_oversight",
-            "priority": step.get("priority", "high"),
-            "message": step.get("message", "Human oversight required"),
-            "context": context,
-            "timestamp": time.time(),
-            "channels": step.get("channels", ["email", "dashboard"]),
-        }
-
-        # In a real implementation, this would send actual notifications
-        self.logger.warning(f"HUMAN OVERSIGHT NOTIFICATION: {notification['message']}")
-
-        return notification
-
-    def _contact_emergency_services(
-        self, step: dict[str, Any], context: dict[str, Any]
-    ) -> dict[str, Any]:
-        """Contact emergency services."""
-        emergency_contact = {
-            "type": "emergency_services",
-            "service": step.get("service", "911"),
-            "reason": step.get("reason", "Mental health crisis"),
-            "context": context,
-            "timestamp": time.time(),
-            "location": context.get("location", "unknown"),
-        }
-
-        # In a real implementation, this would contact actual emergency services
-        self.logger.critical(
-            f"EMERGENCY SERVICES CONTACT: {emergency_contact['reason']}"
-        )
-
-        return emergency_contact
-
-    def _provide_crisis_resources(
-        self, step: dict[str, Any], context: dict[str, Any]
-    ) -> list[dict[str, Any]]:
-        """Provide crisis resources to the user."""
-        resources = step.get("resources", [])
-
-        # Default crisis resources
-        if not resources:
-            resources = [
-                {
-                    "name": "National Suicide Prevention Lifeline",
-                    "phone": "988",
-                    "description": "24/7 crisis support",
-                    "website": "https://suicidepreventionlifeline.org",
-                },
-                {
-                    "name": "Crisis Text Line",
-                    "text": "HOME to 741741",
-                    "description": "24/7 text-based crisis support",
-                    "website": "https://crisistextline.org",
-                },
-            ]
-
-        return resources
-
-    def _schedule_followup(
-        self, step: dict[str, Any], context: dict[str, Any]
-    ) -> dict[str, Any]:
-        """Schedule follow-up contact."""
-        followup = {
-            "type": "followup",
-            "interval_hours": step.get("interval_hours", 24),
-            "method": step.get("method", "system_check"),
-            "context": context,
-            "scheduled_time": time.time() + (step.get("interval_hours", 24) * 3600),
-            "priority": step.get("priority", "high"),
-        }
-
-        self.logger.info(f"Follow-up scheduled for {followup['interval_hours']} hours")
-
-        return followup
-
-    def get_protocol_metrics(self) -> dict[str, Any]:
-        """Get comprehensive protocol execution metrics."""
-        success_rate = (
-            self.successful_protocols / max(1, self.protocols_executed)
-        ) * 100
-
-        # Protocol type distribution
-        protocol_types = {}
-        for protocol in self.protocol_history:
-            crisis_type = protocol["crisis_type"]
-            protocol_types[crisis_type] = protocol_types.get(crisis_type, 0) + 1
-
-        # Average response times by crisis type
-        avg_response_times = {}
-        for crisis_type in protocol_types:
-            times = [
-                p["response_time_ms"]
-                for p in self.protocol_history
-                if p["crisis_type"] == crisis_type
-            ]
-            avg_response_times[crisis_type] = sum(times) / len(times) if times else 0.0
-
-        return {
-            "protocols_executed": self.protocols_executed,
-            "successful_protocols": self.successful_protocols,
-            "failed_protocols": self.failed_protocols,
-            "success_rate_percent": success_rate,
-            "protocol_type_distribution": protocol_types,
-            "average_response_times_ms": avg_response_times,
-            "active_protocols": len(self.active_protocols),
-        }
-
-    def _default_protocol_config(self) -> dict[str, Any]:
-        """Default configuration for emergency protocols."""
-        return {
-            "protocols": {
-                "suicidal_ideation": {
-                    "critical": [
-                        {
-                            "type": "log_event",
-                            "log_level": "critical",
-                            "message": "CRITICAL SUICIDAL IDEATION: User {user_id} in session {session_id}",
-                            "critical": True,
-                        },
-                        {
-                            "type": "generate_response",
-                            "template": "I'm deeply concerned about what you've shared. Your life has value and there are people who want to help. Please contact emergency services (911) or the National Suicide Prevention Lifeline at 988 immediately.",
-                            "critical": True,
-                        },
-                        {
-                            "type": "contact_emergency",
-                            "service": "911",
-                            "reason": "Suicidal ideation - critical risk",
-                            "critical": True,
-                        },
-                        {
-                            "type": "notify_human",
-                            "priority": "critical",
-                            "message": "CRITICAL: Suicidal ideation detected - emergency services contacted",
-                            "channels": ["email", "sms", "dashboard"],
-                        },
-                        {
-                            "type": "provide_resources",
-                            "resources": [
-                                {
-                                    "name": "National Suicide Prevention Lifeline",
-                                    "phone": "988",
-                                    "description": "24/7 crisis support",
-                                }
-                            ],
-                        },
-                    ],
-                    "high": [
-                        {
-                            "type": "log_event",
-                            "log_level": "warning",
-                            "message": "HIGH RISK SUICIDAL IDEATION: User {user_id} in session {session_id}",
-                        },
-                        {
-                            "type": "generate_response",
-                            "template": "I'm very worried about you and want to help you stay safe. Please reach out to the National Suicide Prevention Lifeline at 988 or contact a mental health professional immediately.",
-                        },
-                        {
-                            "type": "notify_human",
-                            "priority": "high",
-                            "message": "High risk suicidal ideation detected - immediate oversight required",
-                            "channels": ["email", "dashboard"],
-                        },
-                        {"type": "provide_resources"},
-                        {
-                            "type": "schedule_followup",
-                            "interval_hours": 2,
-                            "priority": "high",
-                        },
-                    ],
-                    "moderate": [
-                        {
-                            "type": "log_event",
-                            "log_level": "warning",
-                            "message": "MODERATE SUICIDAL IDEATION: User {user_id} in session {session_id}",
-                        },
-                        {
-                            "type": "generate_response",
-                            "template": "I'm concerned about what you've shared. Having thoughts of suicide can be frightening, but you don't have to face this alone. Please consider reaching out to the National Suicide Prevention Lifeline at 988.",
-                        },
-                        {
-                            "type": "notify_human",
-                            "priority": "medium",
-                            "message": "Moderate suicidal ideation detected - oversight recommended",
-                            "channels": ["dashboard"],
-                        },
-                        {"type": "provide_resources"},
-                        {"type": "schedule_followup", "interval_hours": 6},
-                    ],
-                },
-                "self_harm": {
-                    "critical": [
-                        {
-                            "type": "log_event",
-                            "log_level": "critical",
-                            "message": "CRITICAL SELF-HARM RISK: User {user_id} in session {session_id}",
-                        },
-                        {
-                            "type": "generate_response",
-                            "template": "I'm very concerned about your safety. Self-harm can be dangerous and I want to help you stay safe. Please contact emergency services (911) if you're in immediate danger.",
-                        },
-                        {
-                            "type": "contact_emergency",
-                            "service": "911",
-                            "reason": "Self-harm - immediate danger",
-                        },
-                        {
-                            "type": "notify_human",
-                            "priority": "critical",
-                            "message": "CRITICAL: Self-harm risk - emergency services contacted",
-                            "channels": ["email", "sms", "dashboard"],
-                        },
-                    ],
-                    "high": [
-                        {
-                            "type": "log_event",
-                            "log_level": "warning",
-                            "message": "HIGH RISK SELF-HARM: User {user_id} in session {session_id}",
-                        },
-                        {
-                            "type": "generate_response",
-                            "template": "I'm worried about you and want to help you stay safe. Self-harm might feel like a way to cope, but there are healthier alternatives. Please consider reaching out to a mental health professional.",
-                        },
-                        {
-                            "type": "notify_human",
-                            "priority": "high",
-                            "message": "High risk self-harm detected - immediate oversight required",
-                        },
-                        {"type": "schedule_followup", "interval_hours": 4},
-                    ],
-                },
-                "severe_depression": {
-                    "high": [
-                        {
-                            "type": "log_event",
-                            "log_level": "warning",
-                            "message": "SEVERE DEPRESSION: User {user_id} in session {session_id}",
-                        },
-                        {
-                            "type": "generate_response",
-                            "template": "I hear that you're going through an incredibly difficult time. Depression can make everything feel hopeless, but professional support can make a real difference.",
-                        },
-                        {
-                            "type": "notify_human",
-                            "priority": "medium",
-                            "message": "Severe depression detected - professional referral recommended",
-                        },
-                        {"type": "schedule_followup", "interval_hours": 12},
-                    ]
-                },
-                "default": [
-                    {
-                        "type": "log_event",
-                        "log_level": "info",
-                        "message": "Crisis protocol executed for user {user_id}",
-                    },
-                    {
-                        "type": "generate_response",
-                        "template": "I'm here to support you. Please let me know how I can help, and consider reaching out to a mental health professional if you need additional support.",
-                    },
-                ],
-            },
-            "timeouts": {"step_timeout_ms": 5000, "protocol_timeout_ms": 30000},
-            "retry_policy": {"max_retries": 3, "retry_delay_ms": 1000},
-        }
-
-
-class HumanOversightEscalation:
-    """Integration points for notifying human therapists or emergency services.
-
-    Manages escalation to human oversight, notification systems, and emergency
-    service coordination with comprehensive tracking and reporting.
-    """
-
-    def __init__(self, config: dict[str, Any] | None = None):
-        """Initialize the Human Oversight Escalation system."""
-        self.config = config or self._default_escalation_config()
-        self.active_escalations: dict[str, dict[str, Any]] = {}
-        self.escalation_history: list[dict[str, Any]] = []
-
-        # Statistics tracking
-        self.total_escalations = 0
-        self.successful_notifications = 0
-        self.failed_notifications = 0
-        self.emergency_escalations = 0
-
-        # Initialize logging
-        import logging
-
-        self.logger = logging.getLogger(__name__ + ".HumanOversightEscalation")
-
-    def escalate_to_human(
-        self, intervention: CrisisIntervention, escalation_type: str = "standard"
-    ) -> dict[str, Any]:
-        """Escalate a crisis intervention to human oversight."""
-        import time
-        import uuid
-
-        escalation_id = str(uuid.uuid4())
-
-        escalation = {
-            "escalation_id": escalation_id,
-            "intervention_id": intervention.intervention_id,
-            "escalation_type": escalation_type,
-            "crisis_level": intervention.crisis_assessment.crisis_level.value,
-            "crisis_types": [
-                ct.value for ct in intervention.crisis_assessment.crisis_types
-            ],
-            "user_id": intervention.user_id,
-            "session_id": intervention.session_id,
-            "timestamp": time.time(),
-            "notifications_sent": [],
-            "status": "pending",
-            "assigned_human": None,
-            "response_received": False,
-            "resolution_time": None,
-        }
-
-        self.active_escalations[escalation_id] = escalation
-        self.total_escalations += 1
-
-        # Send notifications based on escalation type and crisis level
-        self._send_notifications(escalation, intervention)
-
-        self.logger.warning(
-            f"Human oversight escalation {escalation_id} initiated for intervention {intervention.intervention_id} "
-            f"(type: {escalation_type}, level: {intervention.crisis_assessment.crisis_level.value})"
-        )
-
-        return escalation
-
-    def escalate_to_emergency_services(
-        self, intervention: CrisisIntervention, emergency_type: str = "mental_health"
-    ) -> dict[str, Any]:
-        """Escalate to emergency services for critical situations."""
-        import time
-        import uuid
-
-        escalation_id = str(uuid.uuid4())
-
-        escalation = {
-            "escalation_id": escalation_id,
-            "intervention_id": intervention.intervention_id,
-            "escalation_type": "emergency_services",
-            "emergency_type": emergency_type,
-            "crisis_level": intervention.crisis_assessment.crisis_level.value,
-            "crisis_types": [
-                ct.value for ct in intervention.crisis_assessment.crisis_types
-            ],
-            "user_id": intervention.user_id,
-            "session_id": intervention.session_id,
-            "timestamp": time.time(),
-            "emergency_contacts": [],
-            "status": "critical",
-            "response_time_required": "immediate",
-            "location_info": intervention.crisis_assessment.context.get(
-                "location", "unknown"
-            ),
-        }
-
-        self.active_escalations[escalation_id] = escalation
-        self.emergency_escalations += 1
-
-        # Contact emergency services
-        self._contact_emergency_services(escalation, intervention)
-
-        self.logger.critical(
-            f"EMERGENCY SERVICES ESCALATION {escalation_id} for intervention {intervention.intervention_id} "
-            f"(type: {emergency_type}, level: {intervention.crisis_assessment.crisis_level.value})"
-        )
-
-        return escalation
-
-    def _send_notifications(
-        self, escalation: dict[str, Any], intervention: CrisisIntervention
-    ) -> None:
-        """Send notifications to appropriate human oversight personnel."""
-        crisis_level = intervention.crisis_assessment.crisis_level
-        escalation_type = escalation["escalation_type"]
-
-        # Determine notification channels based on crisis level
-        channels = self._get_notification_channels(crisis_level, escalation_type)
-
-        for channel in channels:
-            try:
-                notification_result = self._send_notification(
-                    channel, escalation, intervention
-                )
-                escalation["notifications_sent"].append(notification_result)
-
-                if notification_result["success"]:
-                    self.successful_notifications += 1
-                else:
-                    self.failed_notifications += 1
-
-            except Exception as e:
-                self.failed_notifications += 1
-                self.logger.error(f"Failed to send notification via {channel}: {e}")
-
-    def _get_notification_channels(
-        self, crisis_level: CrisisLevel, escalation_type: str
-    ) -> list[str]:
-        """Determine appropriate notification channels based on crisis level and type."""
-        channels = []
-
-        if crisis_level == CrisisLevel.CRITICAL:
-            channels.extend(["sms", "phone", "email", "dashboard", "pager"])
-        elif crisis_level == CrisisLevel.HIGH:
-            channels.extend(["sms", "email", "dashboard"])
-        elif crisis_level == CrisisLevel.MODERATE:
-            channels.extend(["email", "dashboard"])
-        else:
-            channels.append("dashboard")
-
-        # Filter based on configuration
-        enabled_channels = self.config.get("notification_channels", {})
-        return [
-            ch for ch in channels if enabled_channels.get(ch, {}).get("enabled", False)
-        ]
-
-    def _send_notification(
-        self, channel: str, escalation: dict[str, Any], intervention: CrisisIntervention
-    ) -> dict[str, Any]:
-        """Send a notification via the specified channel."""
-        import time
-
-        start_time = time.perf_counter()
-
-        notification = {
-            "channel": channel,
-            "timestamp": time.time(),
-            "success": False,
-            "response_time_ms": 0.0,
-            "message_id": None,
-            "error": None,
-        }
-
-        try:
-            # Generate notification content
-            content = self._generate_notification_content(escalation, intervention)
-
-            # Send via specific channel
-            if channel == "email":
-                result = self._send_email_notification(content, escalation)
-            elif channel == "sms":
-                result = self._send_sms_notification(content, escalation)
-            elif channel == "phone":
-                result = self._send_phone_notification(content, escalation)
-            elif channel == "dashboard":
-                result = self._send_dashboard_notification(content, escalation)
-            elif channel == "pager":
-                result = self._send_pager_notification(content, escalation)
-            else:
-                raise Exception(f"Unknown notification channel: {channel}")
-
-            notification.update(result)
-            notification["success"] = True
-
-        except Exception as e:
-            notification["error"] = str(e)
-            notification["success"] = False
-
-        finally:
-            notification["response_time_ms"] = (time.perf_counter() - start_time) * 1000
-
-        return notification
-
-    def _generate_notification_content(
-        self, escalation: dict[str, Any], intervention: CrisisIntervention
-    ) -> dict[str, Any]:
-        """Generate notification content for human oversight."""
-        return {
-            "subject": f"CRISIS INTERVENTION ESCALATION - {escalation['crisis_level'].upper()}",
-            "message": (
-                f"Crisis intervention escalation required:\n\n"
-                f"Escalation ID: {escalation['escalation_id']}\n"
-                f"User ID: {escalation['user_id']}\n"
-                f"Session ID: {escalation['session_id']}\n"
-                f"Crisis Level: {escalation['crisis_level']}\n"
-                f"Crisis Types: {', '.join(escalation['crisis_types'])}\n"
-                f"Timestamp: {time.strftime('%Y-%m-%d %H:%M:%S', time.localtime(escalation['timestamp']))}\n\n"
-                f"Risk Factors: {', '.join(intervention.crisis_assessment.risk_factors)}\n"
-                f"Protective Factors: {', '.join(intervention.crisis_assessment.protective_factors)}\n"
-                f"Immediate Risk: {intervention.crisis_assessment.immediate_risk}\n\n"
-                f"Please review and respond immediately."
-            ),
-            "priority": (
-                "high"
-                if escalation["crisis_level"] in ["high", "critical"]
-                else "medium"
-            ),
-            "metadata": {
-                "escalation_id": escalation["escalation_id"],
-                "intervention_id": escalation["intervention_id"],
-                "crisis_level": escalation["crisis_level"],
-                "user_id": escalation["user_id"],
-            },
-        }
-
-    def _send_email_notification(
-        self, content: dict[str, Any], escalation: dict[str, Any]
-    ) -> dict[str, Any]:
-        """Send email notification (placeholder implementation)."""
-        # In a real implementation, this would send actual emails
-        self.logger.info(f"EMAIL NOTIFICATION: {content['subject']}")
-        return {
-            "message_id": f"email_{escalation['escalation_id']}",
-            "recipients": self.config.get("notification_channels", {})
-            .get("email", {})
-            .get("recipients", []),
-            "delivery_status": "sent",
-        }
-
-    def _send_sms_notification(
-        self, content: dict[str, Any], escalation: dict[str, Any]
-    ) -> dict[str, Any]:
-        """Send SMS notification (placeholder implementation)."""
-        # In a real implementation, this would send actual SMS messages
-        self.logger.warning(
-            f"SMS NOTIFICATION: Crisis escalation {escalation['escalation_id']}"
-        )
-        return {
-            "message_id": f"sms_{escalation['escalation_id']}",
-            "recipients": self.config.get("notification_channels", {})
-            .get("sms", {})
-            .get("recipients", []),
-            "delivery_status": "sent",
-        }
-
-    def _send_phone_notification(
-        self, content: dict[str, Any], escalation: dict[str, Any]
-    ) -> dict[str, Any]:
-        """Send phone notification (placeholder implementation)."""
-        # In a real implementation, this would make actual phone calls
-        self.logger.critical(
-            f"PHONE NOTIFICATION: Crisis escalation {escalation['escalation_id']}"
-        )
-        return {
-            "message_id": f"phone_{escalation['escalation_id']}",
-            "recipients": self.config.get("notification_channels", {})
-            .get("phone", {})
-            .get("recipients", []),
-            "delivery_status": "attempted",
-        }
-
-    def _send_dashboard_notification(
-        self, content: dict[str, Any], escalation: dict[str, Any]
-    ) -> dict[str, Any]:
-        """Send dashboard notification (placeholder implementation)."""
-        # In a real implementation, this would update a monitoring dashboard
-        self.logger.info(
-            f"DASHBOARD NOTIFICATION: Crisis escalation {escalation['escalation_id']}"
-        )
-        return {
-            "message_id": f"dashboard_{escalation['escalation_id']}",
-            "dashboard_url": self.config.get("notification_channels", {})
-            .get("dashboard", {})
-            .get("url", ""),
-            "delivery_status": "posted",
-        }
-
-    def _send_pager_notification(
-        self, content: dict[str, Any], escalation: dict[str, Any]
-    ) -> dict[str, Any]:
-        """Send pager notification (placeholder implementation)."""
-        # In a real implementation, this would send to pager systems
-        self.logger.critical(
-            f"PAGER NOTIFICATION: Crisis escalation {escalation['escalation_id']}"
-        )
-        return {
-            "message_id": f"pager_{escalation['escalation_id']}",
-            "recipients": self.config.get("notification_channels", {})
-            .get("pager", {})
-            .get("recipients", []),
-            "delivery_status": "sent",
-        }
-
-    def _contact_emergency_services(
-        self, escalation: dict[str, Any], intervention: CrisisIntervention
-    ) -> None:
-        """Contact emergency services for critical situations."""
-        emergency_type = escalation.get("emergency_type", "mental_health")
-
-        # Determine appropriate emergency service
-        if emergency_type == "mental_health":
-            service_number = "988"  # National Suicide Prevention Lifeline
-            service_name = "National Suicide Prevention Lifeline"
-        elif emergency_type == "medical":
-            service_number = "911"
-            service_name = "Emergency Medical Services"
-        else:
-            service_number = "911"
-            service_name = "Emergency Services"
-
-        # In a real implementation, this would contact actual emergency services
-        emergency_contact = {
-            "service": service_name,
-            "number": service_number,
-            "timestamp": time.time(),
-            "reason": f"Crisis intervention escalation - {escalation['crisis_level']}",
-            "user_info": {
-                "user_id": escalation["user_id"],
-                "session_id": escalation["session_id"],
-                "location": escalation.get("location_info", "unknown"),
-            },
-            "crisis_details": {
-                "types": escalation["crisis_types"],
-                "level": escalation["crisis_level"],
-                "immediate_risk": intervention.crisis_assessment.immediate_risk,
-            },
-        }
-
-        escalation["emergency_contacts"].append(emergency_contact)
-
-        self.logger.critical(
-            f"EMERGENCY SERVICES CONTACTED: {service_name} ({service_number}) "
-            f"for escalation {escalation['escalation_id']}"
-        )
-
-    def acknowledge_escalation(
-        self, escalation_id: str, human_id: str, response_notes: str = ""
-    ) -> bool:
-        """Acknowledge an escalation by a human oversight person."""
-        import time
-
-        if escalation_id not in self.active_escalations:
-            return False
-
-        escalation = self.active_escalations[escalation_id]
-        escalation["status"] = "acknowledged"
-        escalation["assigned_human"] = human_id
-        escalation["response_received"] = True
-        escalation["response_time"] = time.time()
-        escalation["response_notes"] = response_notes
-
-        self.logger.info(
-            f"Escalation {escalation_id} acknowledged by {human_id}: {response_notes}"
-        )
-
-        return True
-
-    def resolve_escalation(
-        self, escalation_id: str, resolution_notes: str = ""
-    ) -> bool:
-        """Mark an escalation as resolved."""
-        import time
-
-        if escalation_id not in self.active_escalations:
-            return False
-
-        escalation = self.active_escalations[escalation_id]
-        escalation["status"] = "resolved"
-        escalation["resolution_time"] = time.time()
-        escalation["resolution_notes"] = resolution_notes
-
-        # Move to history
-        self.escalation_history.append(escalation.copy())
-        del self.active_escalations[escalation_id]
-
-        self.logger.info(f"Escalation {escalation_id} resolved: {resolution_notes}")
-
-        return True
-
-    def get_escalation_status(self, escalation_id: str) -> dict[str, Any] | None:
-        """Get the status of a specific escalation."""
-        return self.active_escalations.get(escalation_id)
-
-    def get_escalation_metrics(self) -> dict[str, Any]:
-        """Get comprehensive escalation metrics."""
-        total_notifications = self.successful_notifications + self.failed_notifications
-        notification_success_rate = (
-            self.successful_notifications / max(1, total_notifications)
-        ) * 100
-
-        # Response time analysis
-        response_times = []
-        for escalation in self.escalation_history:
-            if escalation.get("response_time") and escalation.get("timestamp"):
-                response_time = escalation["response_time"] - escalation["timestamp"]
-                response_times.append(response_time)
-
-        avg_response_time = (
-            sum(response_times) / len(response_times) if response_times else 0.0
-        )
-
-        # Escalation type distribution
-        escalation_types = {}
-        for escalation in (
-            list(self.active_escalations.values()) + self.escalation_history
-        ):
-            esc_type = escalation.get("escalation_type", "unknown")
-            escalation_types[esc_type] = escalation_types.get(esc_type, 0) + 1
-
-        return {
-            "total_escalations": self.total_escalations,
-            "active_escalations": len(self.active_escalations),
-            "resolved_escalations": len(self.escalation_history),
-            "emergency_escalations": self.emergency_escalations,
-            "successful_notifications": self.successful_notifications,
-            "failed_notifications": self.failed_notifications,
-            "notification_success_rate_percent": notification_success_rate,
-            "average_response_time_seconds": avg_response_time,
-            "escalation_type_distribution": escalation_types,
-        }
-
-    def _default_escalation_config(self) -> dict[str, Any]:
-        """Default configuration for human oversight escalation."""
-        return {
-            "notification_channels": {
-                "email": {
-                    "enabled": True,
-                    "recipients": ["crisis-team@example.com", "supervisor@example.com"],
-                    "smtp_server": "smtp.example.com",
-                    "smtp_port": 587,
-                },
-                "sms": {
-                    "enabled": True,
-                    "recipients": ["+1234567890", "+0987654321"],
-                    "service_provider": "twilio",
-                },
-                "phone": {
-                    "enabled": False,
-                    "recipients": ["+1234567890"],
-                    "service_provider": "twilio",
-                },
-                "dashboard": {
-                    "enabled": True,
-                    "url": "https://dashboard.example.com/crisis",
-                    "api_key": "dashboard_api_key",
-                },
-                "pager": {
-                    "enabled": False,
-                    "recipients": ["pager123", "pager456"],
-                    "service_provider": "pagerduty",
-                },
-            },
-            "escalation_rules": {
-                "critical": {
-                    "immediate_notification": True,
-                    "required_channels": ["sms", "phone", "email"],
-                    "response_timeout_minutes": 5,
-                },
-                "high": {
-                    "immediate_notification": True,
-                    "required_channels": ["sms", "email"],
-                    "response_timeout_minutes": 15,
-                },
-                "moderate": {
-                    "immediate_notification": False,
-                    "required_channels": ["email", "dashboard"],
-                    "response_timeout_minutes": 60,
-                },
-            },
-            "emergency_services": {
-                "mental_health_crisis": "988",
-                "medical_emergency": "911",
-                "general_emergency": "911",
-            },
-            "retry_policy": {
-                "max_retries": 3,
-                "retry_delay_minutes": 2,
-                "escalate_on_failure": True,
-            },
-        }
-
-
-class SafetyMonitoringDashboard:
-    """Real-time crisis intervention tracking and comprehensive reporting system.
-
-    Provides comprehensive monitoring, alerting, and reporting capabilities for
-    therapeutic safety validation and crisis intervention activities.
-    """
-
-    def __init__(
-        self,
-        therapeutic_validator: TherapeuticValidator | None = None,
-        crisis_manager: CrisisInterventionManager | None = None,
-        escalation_system: HumanOversightEscalation | None = None,
-        protocol_engine: EmergencyProtocolEngine | None = None,
-    ):
-        """Initialize the Safety Monitoring Dashboard."""
-        self.therapeutic_validator = therapeutic_validator
-        self.crisis_manager = crisis_manager
-        self.escalation_system = escalation_system
-        self.protocol_engine = protocol_engine
-
-        # Real-time monitoring data
-        self.active_sessions: dict[str, dict[str, Any]] = {}
-        self.alert_queue: list[dict[str, Any]] = []
-        self.monitoring_metrics: dict[str, Any] = {}
-
-        # Historical data for trending
-        self.historical_data: list[dict[str, Any]] = []
-        self.trend_analysis: dict[str, Any] = {}
-
-        # Initialize logging
-        import logging
-
-        self.logger = logging.getLogger(__name__ + ".SafetyMonitoringDashboard")
-
-    def get_real_time_status(self) -> dict[str, Any]:
-        """Get real-time status of all safety systems."""
-        import time
-
-        status = {
-            "timestamp": time.time(),
-            "system_health": "healthy",
-            "active_sessions": len(self.active_sessions),
-            "active_alerts": len(self.alert_queue),
-            "components": {},
-        }
-
-        # Therapeutic Validator status
-        if self.therapeutic_validator:
-            validator_metrics = self.therapeutic_validator.get_monitoring_metrics()
-            status["components"]["therapeutic_validator"] = {
-                "status": "active",
-                "total_validations": validator_metrics.get("total_validations", 0),
-                "violation_count": validator_metrics.get("violation_count", 0),
-                "crisis_count": validator_metrics.get("crisis_count", 0),
-                "escalation_count": validator_metrics.get("escalation_count", 0),
-            }
-
-        # Crisis Intervention Manager status
-        if self.crisis_manager:
-            crisis_metrics = self.crisis_manager.get_crisis_metrics()
-            status["components"]["crisis_manager"] = {
-                "status": "active",
-                "active_interventions": crisis_metrics.get("active_interventions", 0),
-                "total_interventions": crisis_metrics.get("total_interventions", 0),
-                "success_rate_percent": crisis_metrics.get("success_rate_percent", 0),
-                "emergency_contacts": crisis_metrics.get("emergency_contacts", 0),
-            }
-
-        # Human Oversight Escalation status
-        if self.escalation_system:
-            escalation_metrics = self.escalation_system.get_escalation_metrics()
-            status["components"]["escalation_system"] = {
-                "status": "active",
-                "active_escalations": escalation_metrics.get("active_escalations", 0),
-                "total_escalations": escalation_metrics.get("total_escalations", 0),
-                "emergency_escalations": escalation_metrics.get(
-                    "emergency_escalations", 0
-                ),
-                "notification_success_rate": escalation_metrics.get(
-                    "notification_success_rate_percent", 0
-                ),
-            }
-
-        # Emergency Protocol Engine status
-        if self.protocol_engine:
-            protocol_metrics = self.protocol_engine.get_protocol_metrics()
-            status["components"]["protocol_engine"] = {
-                "status": "active",
-                "protocols_executed": protocol_metrics.get("protocols_executed", 0),
-                "success_rate_percent": protocol_metrics.get("success_rate_percent", 0),
-                "active_protocols": protocol_metrics.get("active_protocols", 0),
-            }
-
-        # Determine overall system health
-        status["system_health"] = self._assess_system_health(status)
-
-        return status
-
-    def get_crisis_dashboard(self) -> dict[str, Any]:
-        """Get comprehensive crisis intervention dashboard data."""
-        return {
-            "summary": self._get_crisis_summary(),
-            "active_interventions": self._get_active_interventions(),
-            "recent_escalations": self._get_recent_escalations(),
-            "crisis_trends": self._get_crisis_trends(),
-            "performance_metrics": self._get_performance_metrics(),
-            "alerts": self._get_active_alerts(),
-        }
-
-    def _get_crisis_summary(self) -> dict[str, Any]:
-        """Get crisis intervention summary statistics."""
-        summary = {
-            "total_interventions_today": 0,
-            "active_interventions": 0,
-            "critical_interventions": 0,
-            "emergency_contacts_today": 0,
-            "average_response_time_ms": 0.0,
-            "success_rate_percent": 0.0,
-        }
-
-        if self.crisis_manager:
-            metrics = self.crisis_manager.get_crisis_metrics()
-            summary.update(
-                {
-                    "active_interventions": metrics.get("active_interventions", 0),
-                    "total_interventions_today": metrics.get("total_interventions", 0),
-                    "emergency_contacts_today": metrics.get("emergency_contacts", 0),
-                    "average_response_time_ms": metrics.get(
-                        "average_response_time_ms", 0.0
-                    ),
-                    "success_rate_percent": metrics.get("success_rate_percent", 0.0),
-                }
-            )
-
-            # Count critical interventions
-            critical_count = 0
-            for intervention in self.crisis_manager.active_interventions.values():
-                if intervention.crisis_assessment.crisis_level == CrisisLevel.CRITICAL:
-                    critical_count += 1
-            summary["critical_interventions"] = critical_count
-
-        return summary
-
-    def _get_active_interventions(self) -> list[dict[str, Any]]:
-        """Get list of currently active interventions."""
-        active_interventions = []
-
-        if self.crisis_manager:
-            for intervention in self.crisis_manager.active_interventions.values():
-                active_interventions.append(
-                    {
-                        "intervention_id": intervention.intervention_id,
-                        "user_id": intervention.user_id,
-                        "session_id": intervention.session_id,
-                        "crisis_level": intervention.crisis_assessment.crisis_level.value,
-                        "crisis_types": [
-                            ct.value
-                            for ct in intervention.crisis_assessment.crisis_types
-                        ],
-                        "created_timestamp": intervention.created_timestamp,
-                        "escalation_status": intervention.escalation_status.value,
-                        "human_notified": intervention.human_notified,
-                        "emergency_contacted": intervention.emergency_contacted,
-                        "actions_taken": len(intervention.actions_taken),
-                    }
-                )
-
-        # Sort by creation time (most recent first)
-        active_interventions.sort(key=lambda x: x["created_timestamp"], reverse=True)
-
-        return active_interventions
-
-    def _get_recent_escalations(self) -> list[dict[str, Any]]:
-        """Get list of recent escalations."""
-        recent_escalations = []
-
-        if self.escalation_system:
-            # Get active escalations
-            for escalation in self.escalation_system.active_escalations.values():
-                recent_escalations.append(
-                    {
-                        "escalation_id": escalation["escalation_id"],
-                        "intervention_id": escalation["intervention_id"],
-                        "escalation_type": escalation["escalation_type"],
-                        "crisis_level": escalation["crisis_level"],
-                        "user_id": escalation["user_id"],
-                        "timestamp": escalation["timestamp"],
-                        "status": escalation["status"],
-                        "notifications_sent": len(
-                            escalation.get("notifications_sent", [])
-                        ),
-                        "response_received": escalation.get("response_received", False),
-                    }
-                )
-
-            # Get recent resolved escalations (last 10)
-            recent_resolved = self.escalation_system.escalation_history[-10:]
-            for escalation in recent_resolved:
-                recent_escalations.append(
-                    {
-                        "escalation_id": escalation["escalation_id"],
-                        "intervention_id": escalation["intervention_id"],
-                        "escalation_type": escalation["escalation_type"],
-                        "crisis_level": escalation["crisis_level"],
-                        "user_id": escalation["user_id"],
-                        "timestamp": escalation["timestamp"],
-                        "status": escalation["status"],
-                        "notifications_sent": len(
-                            escalation.get("notifications_sent", [])
-                        ),
-                        "response_received": escalation.get("response_received", False),
-                        "resolution_time": escalation.get("resolution_time"),
-                    }
-                )
-
-        # Sort by timestamp (most recent first)
-        recent_escalations.sort(key=lambda x: x["timestamp"], reverse=True)
-
-        return recent_escalations[:20]  # Return last 20
-
-    def _get_crisis_trends(self) -> dict[str, Any]:
-        """Get crisis trend analysis."""
-        trends = {
-            "hourly_interventions": [],
-            "crisis_type_distribution": {},
-            "crisis_level_trends": {},
-            "response_time_trends": [],
-        }
-
-        if self.crisis_manager:
-            metrics = self.crisis_manager.get_crisis_metrics()
-            trends["crisis_type_distribution"] = metrics.get(
-                "crisis_type_distribution", {}
-            )
-            trends["crisis_level_distribution"] = metrics.get(
-                "crisis_level_distribution", {}
-            )
-
-        # In a real implementation, this would analyze historical data
-        # For now, we'll provide placeholder trend data
-        import time
-
-        current_hour = int(time.time() // 3600)
-
-        for i in range(24):  # Last 24 hours
-            hour = current_hour - (23 - i)
-            trends["hourly_interventions"].append(
-                {
-                    "hour": hour,
-                    "interventions": 0,  # Would be calculated from historical data
-                    "critical_interventions": 0,
-                }
-            )
-
-        return trends
-
-    def _get_performance_metrics(self) -> dict[str, Any]:
-        """Get comprehensive performance metrics."""
-        metrics = {
-            "validation_performance": {},
-            "intervention_performance": {},
-            "escalation_performance": {},
-            "protocol_performance": {},
-        }
-
-        # Validation performance
-        if self.therapeutic_validator:
-            validator_metrics = self.therapeutic_validator.get_monitoring_metrics()
-            metrics["validation_performance"] = {
-                "total_validations": validator_metrics.get("total_validations", 0),
-                "average_validation_time_ms": validator_metrics.get(
-                    "average_validation_time_ms", 0.0
-                ),
-                "crisis_detection_rate": validator_metrics.get(
-                    "crisis_detection_rate", 0.0
-                ),
-                "false_positive_rate": validator_metrics.get(
-                    "false_positive_rate", 0.0
-                ),
-            }
-
-        # Intervention performance
-        if self.crisis_manager:
-            crisis_metrics = self.crisis_manager.get_crisis_metrics()
-            metrics["intervention_performance"] = {
-                "success_rate_percent": crisis_metrics.get("success_rate_percent", 0.0),
-                "average_response_time_ms": crisis_metrics.get(
-                    "average_response_time_ms", 0.0
-                ),
-                "escalation_rate": (
-                    crisis_metrics.get("escalations_triggered", 0)
-                    / max(1, crisis_metrics.get("total_interventions", 1))
-                )
-                * 100,
-            }
-
-        # Escalation performance
-        if self.escalation_system:
-            escalation_metrics = self.escalation_system.get_escalation_metrics()
-            metrics["escalation_performance"] = {
-                "notification_success_rate": escalation_metrics.get(
-                    "notification_success_rate_percent", 0.0
-                ),
-                "average_response_time_seconds": escalation_metrics.get(
-                    "average_response_time_seconds", 0.0
-                ),
-                "emergency_escalation_rate": (
-                    escalation_metrics.get("emergency_escalations", 0)
-                    / max(1, escalation_metrics.get("total_escalations", 1))
-                )
-                * 100,
-            }
-
-        # Protocol performance
-        if self.protocol_engine:
-            protocol_metrics = self.protocol_engine.get_protocol_metrics()
-            metrics["protocol_performance"] = {
-                "success_rate_percent": protocol_metrics.get(
-                    "success_rate_percent", 0.0
-                ),
-                "average_response_times_ms": protocol_metrics.get(
-                    "average_response_times_ms", {}
-                ),
-            }
-
-        return metrics
-
-    def _get_active_alerts(self) -> list[dict[str, Any]]:
-        """Get currently active alerts."""
-        # Return current alert queue
-        return self.alert_queue.copy()
-
-    def _assess_system_health(self, status: dict[str, Any]) -> str:
-        """Assess overall system health based on component status."""
-        # Check for critical conditions
-        crisis_component = status.get("components", {}).get("crisis_manager", {})
-        escalation_component = status.get("components", {}).get("escalation_system", {})
-
-        # Critical conditions
-        if crisis_component.get("active_interventions", 0) > 10:
-            return "critical"
-
-        if escalation_component.get("emergency_escalations", 0) > 5:
-            return "critical"
-
-        # Warning conditions
-        if crisis_component.get("success_rate_percent", 100) < 80:
-            return "warning"
-
-        if escalation_component.get("notification_success_rate", 100) < 90:
-            return "warning"
-
-        # Check for high alert count
-        if len(self.alert_queue) > 20:
-            return "warning"
-
-        return "healthy"
-
-    def add_alert(
-        self,
-        alert_type: str,
-        message: str,
-        severity: str = "medium",
-        metadata: dict[str, Any] | None = None,
-    ) -> str:
-        """Add a new alert to the monitoring system."""
-        import time
-        import uuid
-
-        alert_id = str(uuid.uuid4())
-
-        alert = {
-            "alert_id": alert_id,
-            "alert_type": alert_type,
-            "message": message,
-            "severity": severity,
-            "timestamp": time.time(),
-            "status": "active",
-            "metadata": metadata or {},
-            "acknowledged": False,
-            "acknowledged_by": None,
-            "acknowledged_at": None,
-        }
-
-        self.alert_queue.append(alert)
-
-        # Log the alert
-        if severity == "critical":
-            self.logger.critical(f"CRITICAL ALERT: {message}")
-        elif severity == "high":
-            self.logger.error(f"HIGH ALERT: {message}")
-        elif severity == "medium":
-            self.logger.warning(f"MEDIUM ALERT: {message}")
-        else:
-            self.logger.info(f"LOW ALERT: {message}")
-
-        return alert_id
-
-    def acknowledge_alert(self, alert_id: str, acknowledged_by: str) -> bool:
-        """Acknowledge an alert."""
-        import time
-
-        for alert in self.alert_queue:
-            if alert["alert_id"] == alert_id:
-                alert["acknowledged"] = True
-                alert["acknowledged_by"] = acknowledged_by
-                alert["acknowledged_at"] = time.time()
-                alert["status"] = "acknowledged"
-
-                self.logger.info(f"Alert {alert_id} acknowledged by {acknowledged_by}")
-                return True
-
-        return False
-
-    def resolve_alert(
-        self, alert_id: str, resolved_by: str, resolution_notes: str = ""
-    ) -> bool:
-        """Resolve an alert."""
-        import time
-
-        for i, alert in enumerate(self.alert_queue):
-            if alert["alert_id"] == alert_id:
-                alert["status"] = "resolved"
-                alert["resolved_by"] = resolved_by
-                alert["resolved_at"] = time.time()
-                alert["resolution_notes"] = resolution_notes
-
-                # Move to historical data
-                self.historical_data.append(alert.copy())
-                del self.alert_queue[i]
-
-                self.logger.info(
-                    f"Alert {alert_id} resolved by {resolved_by}: {resolution_notes}"
-                )
-                return True
-
-        return False
-
-    def get_safety_report(self, time_range_hours: int = 24) -> dict[str, Any]:
-        """Generate comprehensive safety report for specified time range."""
-        import time
-
-        end_time = time.time()
-        start_time = end_time - (time_range_hours * 3600)
-
-        report = {
-            "report_period": {
-                "start_time": start_time,
-                "end_time": end_time,
-                "duration_hours": time_range_hours,
-            },
-            "executive_summary": {},
-            "validation_summary": {},
-            "crisis_summary": {},
-            "escalation_summary": {},
-            "protocol_summary": {},
-            "recommendations": [],
-        }
-
-        # Executive summary
-        report["executive_summary"] = {
-            "total_validations": 0,
-            "crisis_interventions": 0,
-            "emergency_escalations": 0,
-            "system_availability": "99.9%",
-            "overall_safety_score": 95.0,
-        }
-
-        # Populate with actual data if components are available
-        if self.therapeutic_validator:
-            validator_metrics = self.therapeutic_validator.get_monitoring_metrics()
-            report["validation_summary"] = validator_metrics
-            report["executive_summary"]["total_validations"] = validator_metrics.get(
-                "total_validations", 0
-            )
-
-        if self.crisis_manager:
-            crisis_metrics = self.crisis_manager.get_crisis_metrics()
-            report["crisis_summary"] = crisis_metrics
-            report["executive_summary"]["crisis_interventions"] = crisis_metrics.get(
-                "total_interventions", 0
-            )
-
-        if self.escalation_system:
-            escalation_metrics = self.escalation_system.get_escalation_metrics()
-            report["escalation_summary"] = escalation_metrics
-            report["executive_summary"]["emergency_escalations"] = (
-                escalation_metrics.get("emergency_escalations", 0)
-            )
-
-        if self.protocol_engine:
-            protocol_metrics = self.protocol_engine.get_protocol_metrics()
-            report["protocol_summary"] = protocol_metrics
-
-        # Generate recommendations
-        report["recommendations"] = self._generate_recommendations(report)
-
-        return report
-
-    def _generate_recommendations(self, report: dict[str, Any]) -> list[str]:
-        """Generate recommendations based on safety report data."""
-        recommendations = []
-
-        # Check crisis intervention success rate
-        crisis_summary = report.get("crisis_summary", {})
-        success_rate = crisis_summary.get("success_rate_percent", 100)
-
-        if success_rate < 90:
-            recommendations.append(
-                f"Crisis intervention success rate is {success_rate:.1f}%. "
-                "Consider reviewing intervention protocols and staff training."
-            )
-
-        # Check escalation response times
-        escalation_summary = report.get("escalation_summary", {})
-        avg_response_time = escalation_summary.get("average_response_time_seconds", 0)
-
-        if avg_response_time > 300:  # 5 minutes
-            recommendations.append(
-                f"Average escalation response time is {avg_response_time:.0f} seconds. "
-                "Consider optimizing notification channels and response procedures."
-            )
-
-        # Check emergency escalation rate
-        total_escalations = escalation_summary.get("total_escalations", 0)
-        emergency_escalations = escalation_summary.get("emergency_escalations", 0)
-
-        if total_escalations > 0:
-            emergency_rate = (emergency_escalations / total_escalations) * 100
-            if emergency_rate > 20:
-                recommendations.append(
-                    f"Emergency escalation rate is {emergency_rate:.1f}%. "
-                    "Consider reviewing crisis detection thresholds and early intervention strategies."
-                )
-
-        # Check validation performance
-        validation_summary = report.get("validation_summary", {})
-        total_validations = validation_summary.get("total_validations", 0)
-        crisis_count = validation_summary.get("crisis_count", 0)
-
-        if total_validations > 0:
-            crisis_rate = (crisis_count / total_validations) * 100
-            if crisis_rate > 10:
-                recommendations.append(
-                    f"Crisis detection rate is {crisis_rate:.1f}%. "
-                    "Consider implementing additional preventive measures and user support resources."
-                )
-
-        if not recommendations:
-            recommendations.append(
-                "All safety metrics are within acceptable ranges. Continue current monitoring and intervention protocols."
-            )
-
-        return recommendations
-
-    def export_dashboard_data(self, format_type: str = "json") -> str:
-        """Export dashboard data in specified format."""
-        dashboard_data = self.get_crisis_dashboard()
-
-        if format_type.lower() == "json":
-            import json
-
-            return json.dumps(dashboard_data, indent=2, default=str)
-        if format_type.lower() == "csv":
-            # In a real implementation, this would convert to CSV format
-            return "CSV export not implemented"
-        raise ValueError(f"Unsupported export format: {format_type}")
-
-
-# ---- Redis-backed rules provider and SafetyService ----
-
-try:
-    from redis.asyncio import Redis as _Redis
-except Exception:  # pragma: no cover
-    _Redis = None  # type: ignore
-
-
-class SafetyRulesProvider:
-    """Loads safety rules from Redis with TTL caching and file fallback.
-
-    - Redis key: "ao:safety:rules"
-    - TTL-based reload for live updates
-    - Fallback to file path (env TTA_SAFETY_RULES_CONFIG) if Redis unavailable or key missing
-    """
-
-    def __init__(
-        self,
-        redis_client: _Redis | None = None,
-        *,
-        redis_key: str = "ao:safety:rules",
-        cache_ttl_s: float = 2.0,
-        file_fallback_path: str | None = None,
-    ) -> None:
-        self._redis = redis_client
-        self._key = redis_key
-        self._ttl = float(cache_ttl_s)
-        self._file = file_fallback_path
-        self._cached_raw: str | None = None
-        self._cached_at: float = 0.0
-        self._last_source: str | None = None
-
-    async def get_config(self) -> dict[str, Any]:
-        now = time.time()
-        if self._cached_raw is not None and (now - self._cached_at) < self._ttl:
-            with contextlib.suppress(Exception):
-                return json.loads(self._cached_raw)
-        # Try Redis first
-        cfg: dict[str, Any] | None = None
-        raw: str | None = None
-        if self._redis is not None:
-            try:
-                b = await cast("_Redis", self._redis).get(self._key)
-                if b:
-                    raw = b.decode() if isinstance(b, (bytes, bytearray)) else str(b)
-                    cfg = json.loads(raw)
-                    self._last_source = f"redis:{self._key}"
-            except Exception:
-                cfg = None
-        # Fallback to file
-        if cfg is None:
-            try:
-                path = self._file
-                if not path:
-                    import os
-
-                    path = os.environ.get("TTA_SAFETY_RULES_CONFIG")
-                if path:
-                    if path.lower().endswith((".yaml", ".yml")) and yaml is not None:
-                        with open(path, encoding="utf-8") as f:
-                            cfg = yaml.safe_load(f)
-                    else:
-                        with open(path, encoding="utf-8") as f:
-                            cfg = json.load(f)
-                    raw = json.dumps(cfg)
-                    self._last_source = f"file:{path}"
-            except Exception:
-                cfg = None
-        if cfg is None:
-            # Default config
-            cfg = TherapeuticValidator._default_config()
-            raw = json.dumps(cfg)
-            self._last_source = "default"
-        self._cached_raw = raw
-        self._cached_at = now
-        return cfg
-
-    def status(self) -> dict[str, Any]:
-        return {
-            "last_reload_ts": self._cached_at or None,
-            "source": self._last_source,
-            "redis_key": self._key,
-            "cache_ttl_s": self._ttl,
-        }
-
-    def invalidate(self) -> None:
-        self._cached_raw = None
-        self._cached_at = 0.0
-        # do not clear last_source; next load will update
-
-
-class SafetyService:
-    """Orchestrates validation using a rules provider and enabled flag.
-
-    Provides async validate method and caches compiled validator, refreshing when
-    the underlying raw JSON changes (TTL handled by provider).
-    """
-
-    def __init__(
-        self, enabled: bool = False, provider: SafetyRulesProvider | None = None
-    ) -> None:
-        self._enabled = bool(enabled)
-        self._provider = provider or SafetyRulesProvider(redis_client=None)
-        self._last_raw: str | None = None
-        self._validator: TherapeuticValidator | None = None
-
-    def set_enabled(self, enabled: bool) -> None:
-        self._enabled = bool(enabled)
-
-    def is_enabled(self) -> bool:
-        return self._enabled
-
-    async def _ensure_validator(self) -> TherapeuticValidator:
-        cfg = await self._provider.get_config()
-        raw = json.dumps(cfg)
-        if (self._validator is None) or (raw != self._last_raw):
-            self._validator = TherapeuticValidator(config=cfg)
-            self._last_raw = raw
-        return self._validator
-
-    async def validate_text(self, text: str) -> ValidationResult:
-        if not self._enabled:
-            # Fast path when disabled
-            return ValidationResult(
-                level=SafetyLevel.SAFE,
-                findings=[],
-                score=1.0,
-                audit=[{"event": "disabled"}],
-            )
-        v = await self._ensure_validator()
-        return v.validate_text(text)
-
-    def suggest_alternative(self, level: SafetyLevel, original: str) -> str:
-        v = self._validator or TherapeuticValidator()
-        return v.suggest_alternative(reason=level, original=original)
-
-
-_global_safety_service: SafetyService | None = None
-_global_safety_locked: bool = (
-    False  # When True, do not auto-refresh from env (component-managed)
-)
-
-
-def get_global_safety_service() -> SafetyService:
-    """Returns process-wide SafetyService. Attempts to initialize a Redis client
-    using TEST_REDIS_URI or default localhost. Disabled by default, can be enabled
-    via env AGENT_ORCHESTRATION_SAFETY_ENABLED=true for ad-hoc use or via tests.
-    """
-    global _global_safety_service, _global_safety_locked
-    import os
-
-    if _global_safety_service is None:
-        enabled = False
-        try:
-            enabled = str(
-                os.environ.get("AGENT_ORCHESTRATION_SAFETY_ENABLED", "false")
-            ).lower() in ("1", "true", "yes")
-            redis_client = None
-            if _Redis is not None:
-                url = os.environ.get("TEST_REDIS_URI") or "redis://localhost:6379/0"
-                try:
-                    import redis.asyncio as aioredis  # type: ignore
-
-                    redis_client = aioredis.from_url(url)
-                except Exception:
-                    redis_client = None
-            provider = SafetyRulesProvider(redis_client=redis_client)
-            _global_safety_service = SafetyService(enabled=enabled, provider=provider)
-        except Exception:
-            _global_safety_service = SafetyService(
-                enabled=False, provider=SafetyRulesProvider(redis_client=None)
-            )
-    elif not _global_safety_locked:
-        with contextlib.suppress(Exception):
-            enabled = str(
-                os.environ.get("AGENT_ORCHESTRATION_SAFETY_ENABLED", "false")
-            ).lower() in ("1", "true", "yes")
-            _global_safety_service.set_enabled(enabled)
-
-    return _global_safety_service
-
-
-# Testing/Component hook
-_def_test_override: SafetyService | None = None
-
-
-def set_global_safety_service_for_testing(svc: SafetyService) -> None:
-    global _global_safety_service, _global_safety_locked
-    _global_safety_service = svc
-    _global_safety_locked = True
-=======
 # Re-export all symbols from new components
 from .crisis_detection import (
     CrisisAssessment,
@@ -3551,5 +68,4 @@
     "SafetyService",
     "get_global_safety_service",
     "set_global_safety_service_for_testing",
-]
->>>>>>> 8b1ea815
+]