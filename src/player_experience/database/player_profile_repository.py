"""
Repository for Player Profile database operations.

This module provides data access layer for player profiles,
handling CRUD operations and data persistence in Neo4j.
"""

import logging
from typing import Any, Dict, List, Optional, Tuple
from datetime import datetime
import json
import uuid

try:
    from neo4j import GraphDatabase, Driver, Session, Result
    from neo4j.exceptions import ServiceUnavailable, ClientError
except ImportError:
    print("Warning: neo4j package not installed. Install with: pip install neo4j")
    GraphDatabase = None
    Driver = None
    Session = None
    Result = None
    ServiceUnavailable = Exception
    ClientError = Exception

from ..models.player import PlayerProfile, TherapeuticPreferences, PrivacySettings, CrisisContactInfo, ProgressSummary
from ..models.enums import IntensityLevel, TherapeuticApproach

logger = logging.getLogger(__name__)


class PlayerProfileRepositoryError(Exception):
    """Raised when player profile repository operations fail."""
    pass


class PlayerProfileRepository:
    """
    Repository for player profile data access operations.
    
    This class handles all database operations for player profiles,
    including CRUD operations, data validation, and relationship management.
    """
    
    def __init__(self, uri: str = "bolt://localhost:7687", username: str = "neo4j", password: str = "password"):
        """
        Initialize Player Profile Repository.
        
        Args:
            uri: Neo4j connection URI
            username: Neo4j username
            password: Neo4j password
        """
        if GraphDatabase is None:
            raise ImportError("neo4j package is required. Install with: pip install neo4j")
        
        self.uri = uri
        self.username = username
        self.password = password
        self.driver: Optional[Driver] = None
    
    def connect(self) -> None:
        """Establish connection to Neo4j database."""
        try:
            self.driver = GraphDatabase.driver(self.uri, auth=(self.username, self.password))
            # Test connection
            with self.driver.session() as session:
                session.run("RETURN 1")
            logger.info(f"PlayerProfileRepository connected to Neo4j at {self.uri}")
        except ServiceUnavailable as e:
            raise PlayerProfileRepositoryError(f"Failed to connect to Neo4j: {e}")
        except Exception as e:
            raise PlayerProfileRepositoryError(f"Unexpected error connecting to Neo4j: {e}")
    
    def disconnect(self) -> None:
        """Close connection to Neo4j database."""
        if self.driver:
            self.driver.close()
            self.driver = None
            logger.info("PlayerProfileRepository disconnected from Neo4j")
    
    def is_connected(self) -> bool:
        """
        Check if connected to Neo4j database.
        
        Returns:
            bool: True if connected and responsive
        """
        if not self.driver:
            return False
        
        try:
            with self.driver.session() as session:
                session.run("RETURN 1")
            return True
        except Exception as e:
            logger.warning(f"Neo4j connection check failed: {e}")
            return False
    
    def __enter__(self):
        """Context manager entry."""
        self.connect()
        return self
    
    def __exit__(self, exc_type, exc_val, exc_tb):
        """Context manager exit."""
        self.disconnect()
    
    def _serialize_therapeutic_preferences(self, prefs: TherapeuticPreferences) -> Dict[str, Any]:
        """
        Serialize therapeutic preferences for database storage.
        
        Args:
            prefs: TherapeuticPreferences object
            
        Returns:
            Dict[str, Any]: Serialized preferences data
        """
        return {
            "preferences_id": str(uuid.uuid4()),
            "intensity_level": prefs.intensity_level.value,
            "preferred_approaches": [approach.value for approach in prefs.preferred_approaches],
            "trigger_warnings": prefs.trigger_warnings,
            "comfort_topics": prefs.comfort_topics,
            "avoid_topics": prefs.avoid_topics,
            "session_duration_preference": prefs.session_duration_preference,
            "reminder_frequency": prefs.reminder_frequency,
            "crisis_contact_info": json.dumps({
                "primary_contact_name": prefs.crisis_contact_info.primary_contact_name if prefs.crisis_contact_info else None,
                "primary_contact_phone": prefs.crisis_contact_info.primary_contact_phone if prefs.crisis_contact_info else None,
                "therapist_name": prefs.crisis_contact_info.therapist_name if prefs.crisis_contact_info else None,
                "therapist_phone": prefs.crisis_contact_info.therapist_phone if prefs.crisis_contact_info else None,
                "crisis_hotline_preference": prefs.crisis_contact_info.crisis_hotline_preference if prefs.crisis_contact_info else None,
                "emergency_instructions": prefs.crisis_contact_info.emergency_instructions if prefs.crisis_contact_info else None,
            }) if prefs.crisis_contact_info else None
        }
    
    def _serialize_privacy_settings(self, privacy: PrivacySettings) -> Dict[str, Any]:
        """
        Serialize privacy settings for database storage.
        
        Args:
            privacy: PrivacySettings object
            
        Returns:
            Dict[str, Any]: Serialized privacy settings data
        """
        return {
            "settings_id": str(uuid.uuid4()),
            "data_collection_consent": privacy.data_collection_consent,
            "research_participation_consent": privacy.research_participation_consent,
            "progress_sharing_enabled": privacy.progress_sharing_enabled,
            "anonymous_analytics_enabled": privacy.anonymous_analytics_enabled,
            "session_recording_enabled": privacy.session_recording_enabled,
            "data_retention_period_days": privacy.data_retention_period_days,
            "third_party_sharing_consent": privacy.third_party_sharing_consent,
            "collect_interaction_patterns": privacy.collect_interaction_patterns,
            "collect_emotional_responses": privacy.collect_emotional_responses,
            "collect_therapeutic_outcomes": privacy.collect_therapeutic_outcomes,
            "collect_usage_statistics": privacy.collect_usage_statistics,
        }
    
    def _serialize_progress_summary(self, progress: ProgressSummary) -> Dict[str, Any]:
        """
        Serialize progress summary for database storage.
        
        Args:
            progress: ProgressSummary object
            
        Returns:
            Dict[str, Any]: Serialized progress summary data
        """
        return {
            "summary_id": str(uuid.uuid4()),
            "total_sessions": progress.total_sessions,
            "total_time_minutes": progress.total_time_minutes,
            "milestones_achieved": progress.milestones_achieved,
            "current_streak_days": progress.current_streak_days,
            "longest_streak_days": progress.longest_streak_days,
            "favorite_therapeutic_approach": progress.favorite_therapeutic_approach.value if progress.favorite_therapeutic_approach else None,
            "most_effective_world_type": progress.most_effective_world_type,
            "last_session_date": progress.last_session_date.isoformat() if progress.last_session_date else None,
            "next_recommended_session": progress.next_recommended_session.isoformat() if progress.next_recommended_session else None,
        }
    
    def create_player_profile(self, profile: PlayerProfile) -> bool:
        """
        Create a new player profile in the database.
        
        Args:
            profile: PlayerProfile object to create
            
        Returns:
            bool: True if profile was created successfully
        """
        if not self.driver:
            raise PlayerProfileRepositoryError("Not connected to Neo4j")
        
        # Serialize related objects
        therapeutic_prefs_data = self._serialize_therapeutic_preferences(profile.therapeutic_preferences)
        privacy_settings_data = self._serialize_privacy_settings(profile.privacy_settings)
        progress_summary_data = self._serialize_progress_summary(profile.progress_summary)
        
        query = """
        // Create player profile
        CREATE (p:PlayerProfile {
            player_id: $player_id,
            username: $username,
            email: $email,
            created_at: datetime($created_at),
            last_login: datetime($last_login),
            is_active: $is_active,
            characters: $characters,
            active_sessions: $active_sessions
        })
        
        // Create therapeutic preferences
        CREATE (tp:TherapeuticPreferences $therapeutic_prefs)
        CREATE (p)-[:HAS_THERAPEUTIC_PREFERENCES]->(tp)
        
        // Create privacy settings
        CREATE (ps:PrivacySettings $privacy_settings)
        CREATE (p)-[:HAS_PRIVACY_SETTINGS]->(ps)
        
        // Create progress summary
        CREATE (pr:ProgressSummary $progress_summary)
        CREATE (p)-[:HAS_PROGRESS_SUMMARY]->(pr)
        
        RETURN p
        """
        
        try:
            with self.driver.session() as session:
                result = session.run(query,
                    player_id=profile.player_id,
                    username=profile.username,
                    email=profile.email,
                    created_at=profile.created_at.isoformat(),
                    last_login=profile.last_login.isoformat() if profile.last_login else None,
                    is_active=profile.is_active,
                    characters=profile.characters,
                    active_sessions=json.dumps(profile.active_sessions),
                    therapeutic_prefs=therapeutic_prefs_data,
                    privacy_settings=privacy_settings_data,
                    progress_summary=progress_summary_data
                )
                
                record = result.single()
                if record:
                    logger.info(f"Created player profile: {profile.player_id}")
                    return True
                else:
                    logger.error(f"Failed to create player profile: {profile.player_id}")
                    return False
                    
        except ClientError as e:
            if "already exists" in str(e).lower():
                logger.error(f"Player profile already exists: {profile.player_id}")
                raise PlayerProfileRepositoryError(f"Player profile already exists: {profile.player_id}")
            else:
                logger.error(f"Error creating player profile: {e}")
                raise PlayerProfileRepositoryError(f"Error creating player profile: {e}")
        except Exception as e:
            logger.error(f"Unexpected error creating player profile: {e}")
            raise PlayerProfileRepositoryError(f"Unexpected error creating player profile: {e}")
    
    def get_player_profile(self, player_id: str) -> Optional[PlayerProfile]:
        """
        Retrieve a player profile by ID.
        
        Args:
            player_id: Player identifier
            
        Returns:
            Optional[PlayerProfile]: Player profile if found, None otherwise
        """
        if not self.driver:
            raise PlayerProfileRepositoryError("Not connected to Neo4j")
        
        query = """
        MATCH (p:PlayerProfile {player_id: $player_id})
        OPTIONAL MATCH (p)-[:HAS_THERAPEUTIC_PREFERENCES]->(tp:TherapeuticPreferences)
        OPTIONAL MATCH (p)-[:HAS_PRIVACY_SETTINGS]->(ps:PrivacySettings)
        OPTIONAL MATCH (p)-[:HAS_PROGRESS_SUMMARY]->(pr:ProgressSummary)
        RETURN p, tp, ps, pr
        """
        
        try:
            with self.driver.session() as session:
                result = session.run(query, player_id=player_id)
                record = result.single()
                
                if not record or not record["p"]:
                    return None
                
                # Deserialize player profile data
                player_data = dict(record["p"])
                therapeutic_prefs_data = dict(record["tp"]) if record["tp"] else {}
                privacy_settings_data = dict(record["ps"]) if record["ps"] else {}
                progress_summary_data = dict(record["pr"]) if record["pr"] else {}
                
                # Reconstruct therapeutic preferences
                therapeutic_prefs = TherapeuticPreferences()
                if therapeutic_prefs_data:
                    therapeutic_prefs.intensity_level = IntensityLevel(therapeutic_prefs_data.get("intensity_level", "medium"))
                    therapeutic_prefs.preferred_approaches = [
                        TherapeuticApproach(approach) for approach in therapeutic_prefs_data.get("preferred_approaches", [])
                    ]
                    therapeutic_prefs.trigger_warnings = therapeutic_prefs_data.get("trigger_warnings", [])
                    therapeutic_prefs.comfort_topics = therapeutic_prefs_data.get("comfort_topics", [])
                    therapeutic_prefs.avoid_topics = therapeutic_prefs_data.get("avoid_topics", [])
                    therapeutic_prefs.session_duration_preference = therapeutic_prefs_data.get("session_duration_preference", 30)
                    therapeutic_prefs.reminder_frequency = therapeutic_prefs_data.get("reminder_frequency", "weekly")
                    
                    # Deserialize crisis contact info
                    crisis_info_json = therapeutic_prefs_data.get("crisis_contact_info")
                    if crisis_info_json:
                        crisis_info_data = json.loads(crisis_info_json)
                        therapeutic_prefs.crisis_contact_info = CrisisContactInfo(
                            primary_contact_name=crisis_info_data.get("primary_contact_name"),
                            primary_contact_phone=crisis_info_data.get("primary_contact_phone"),
                            therapist_name=crisis_info_data.get("therapist_name"),
                            therapist_phone=crisis_info_data.get("therapist_phone"),
                            crisis_hotline_preference=crisis_info_data.get("crisis_hotline_preference"),
                            emergency_instructions=crisis_info_data.get("emergency_instructions"),
                        )
                
                # Reconstruct privacy settings
                privacy_settings = PrivacySettings()
                if privacy_settings_data:
                    privacy_settings.data_collection_consent = privacy_settings_data.get("data_collection_consent", True)
                    privacy_settings.research_participation_consent = privacy_settings_data.get("research_participation_consent", False)
                    privacy_settings.progress_sharing_enabled = privacy_settings_data.get("progress_sharing_enabled", False)
                    privacy_settings.anonymous_analytics_enabled = privacy_settings_data.get("anonymous_analytics_enabled", True)
                    privacy_settings.session_recording_enabled = privacy_settings_data.get("session_recording_enabled", False)
                    privacy_settings.data_retention_period_days = privacy_settings_data.get("data_retention_period_days", 365)
                    privacy_settings.third_party_sharing_consent = privacy_settings_data.get("third_party_sharing_consent", False)
                    privacy_settings.collect_interaction_patterns = privacy_settings_data.get("collect_interaction_patterns", True)
                    privacy_settings.collect_emotional_responses = privacy_settings_data.get("collect_emotional_responses", True)
                    privacy_settings.collect_therapeutic_outcomes = privacy_settings_data.get("collect_therapeutic_outcomes", True)
                    privacy_settings.collect_usage_statistics = privacy_settings_data.get("collect_usage_statistics", True)
                
                # Reconstruct progress summary
                progress_summary = ProgressSummary()
                if progress_summary_data:
                    progress_summary.total_sessions = progress_summary_data.get("total_sessions", 0)
                    progress_summary.total_time_minutes = progress_summary_data.get("total_time_minutes", 0)
                    progress_summary.milestones_achieved = progress_summary_data.get("milestones_achieved", 0)
                    progress_summary.current_streak_days = progress_summary_data.get("current_streak_days", 0)
                    progress_summary.longest_streak_days = progress_summary_data.get("longest_streak_days", 0)

                    fav_approach = progress_summary_data.get("favorite_therapeutic_approach")
                    if fav_approach:
                        progress_summary.favorite_therapeutic_approach = TherapeuticApproach(fav_approach)

                    progress_summary.most_effective_world_type = progress_summary_data.get("most_effective_world_type")
<<<<<<< HEAD
                    
                    last_session_str = progress_summary_data.get("last_session_date")
                    if last_session_str:
                        progress_summary.last_session_date = datetime.fromisoformat(last_session_str)
                    
                    next_session_str = progress_summary_data.get("next_recommended_session")
                    if next_session_str:
                        progress_summary.next_recommended_session = datetime.fromisoformat(next_session_str)
                
                # Defensive parsing for datetimes and JSON
                def _to_dt_profile(val):
                    if val is None:
                        return None
                    if isinstance(val, datetime):
                        return val
                    if isinstance(val, str):
                        try:
                            return datetime.fromisoformat(val)
                        except Exception:
                            return None
                    return None

                created_at_dt = _to_dt_profile(player_data.get("created_at")) or datetime.utcnow()
                last_login_dt = _to_dt_profile(player_data.get("last_login")) if player_data.get("last_login") else None

                _active_raw = player_data.get("active_sessions", "{}")
                if isinstance(_active_raw, str):
                    try:
                        _active_parsed = json.loads(_active_raw)
                    except Exception:
                        _active_parsed = {}
                else:
                    _active_parsed = _active_raw or {}
=======

                    def _to_datetime(val):
                        if isinstance(val, datetime):
                            return val
                        if val is None:
                            return None
                        # Neo4j temporal objects often expose to_native()
                        conv = getattr(val, "to_native", None)
                        if callable(conv):
                            try:
                                return conv()
                            except Exception:
                                pass
                        if isinstance(val, str):
                            try:
                                return datetime.fromisoformat(val)
                            except Exception:
                                return None
                        return None

                    last_session_val = progress_summary_data.get("last_session_date")
                    parsed_last = _to_datetime(last_session_val)
                    if parsed_last:
                        progress_summary.last_session_date = parsed_last

                    next_session_val = progress_summary_data.get("next_recommended_session")
                    parsed_next = _to_datetime(next_session_val)
                    if parsed_next:
                        progress_summary.next_recommended_session = parsed_next
>>>>>>> 8510dab6

                # Reconstruct player profile
                def _to_dt_profile(val):
                    if isinstance(val, datetime):
                        return val
                    conv = getattr(val, "to_native", None)
                    if callable(conv):
                        try:
                            return conv()
                        except Exception:
                            pass
                    if isinstance(val, str):
                        try:
                            return datetime.fromisoformat(val)
                        except Exception:
                            return None
                    return None

                created_at_val = player_data.get("created_at")
                created_at_dt = _to_dt_profile(created_at_val) or datetime.utcnow()
                last_login_val = player_data.get("last_login")
                last_login_dt = _to_dt_profile(last_login_val) if last_login_val else None

                # Safely parse active_sessions whether stored as JSON string or already a dict
                _active_raw = player_data.get("active_sessions", "{}")
                if isinstance(_active_raw, str):
                    try:
                        _active_parsed = json.loads(_active_raw)
                    except Exception:
                        _active_parsed = {}
                else:
                    _active_parsed = _active_raw or {}

                profile = PlayerProfile(
                    player_id=player_data["player_id"],
                    username=player_data["username"],
                    email=player_data["email"],
                    created_at=created_at_dt,
                    therapeutic_preferences=therapeutic_prefs,
                    privacy_settings=privacy_settings,
                    characters=player_data.get("characters", []),
                    active_sessions=_active_parsed,
                    progress_summary=progress_summary,
                    last_login=last_login_dt,
                    is_active=player_data.get("is_active", True)
                )

                return profile
                
        except Exception as e:
            logger.error(f"Error retrieving player profile {player_id}: {e}")
            raise PlayerProfileRepositoryError(f"Error retrieving player profile: {e}")
    
    def update_player_profile(self, profile: PlayerProfile) -> bool:
        """
        Update an existing player profile.
        
        Args:
            profile: Updated PlayerProfile object
            
        Returns:
            bool: True if profile was updated successfully
        """
        if not self.driver:
            raise PlayerProfileRepositoryError("Not connected to Neo4j")
        
        # Serialize related objects
        therapeutic_prefs_data = self._serialize_therapeutic_preferences(profile.therapeutic_preferences)
        privacy_settings_data = self._serialize_privacy_settings(profile.privacy_settings)
        progress_summary_data = self._serialize_progress_summary(profile.progress_summary)
        
        query = """
        MATCH (p:PlayerProfile {player_id: $player_id})
        SET p.username = $username,
            p.email = $email,
            p.last_login = datetime($last_login),
            p.is_active = $is_active,
            p.characters = $characters,
            p.active_sessions = $active_sessions
        
        // Update therapeutic preferences
        OPTIONAL MATCH (p)-[:HAS_THERAPEUTIC_PREFERENCES]->(tp:TherapeuticPreferences)
        SET tp += $therapeutic_prefs
        
        // Update privacy settings
        OPTIONAL MATCH (p)-[:HAS_PRIVACY_SETTINGS]->(ps:PrivacySettings)
        SET ps += $privacy_settings
        
        // Update progress summary
        OPTIONAL MATCH (p)-[:HAS_PROGRESS_SUMMARY]->(pr:ProgressSummary)
        SET pr += $progress_summary
        
        RETURN p
        """
        
        try:
            with self.driver.session() as session:
                result = session.run(query,
                    player_id=profile.player_id,
                    username=profile.username,
                    email=profile.email,
                    last_login=profile.last_login.isoformat() if profile.last_login else None,
                    is_active=profile.is_active,
                    characters=profile.characters,
                    active_sessions=json.dumps(profile.active_sessions),
                    therapeutic_prefs=therapeutic_prefs_data,
                    privacy_settings=privacy_settings_data,
                    progress_summary=progress_summary_data
                )
                
                record = result.single()
                if record:
                    logger.info(f"Updated player profile: {profile.player_id}")
                    return True
                else:
                    logger.error(f"Player profile not found for update: {profile.player_id}")
                    return False
                    
        except Exception as e:
            logger.error(f"Error updating player profile {profile.player_id}: {e}")
            raise PlayerProfileRepositoryError(f"Error updating player profile: {e}")
    
    def delete_player_profile(self, player_id: str) -> bool:
        """
        Delete a player profile and all related data.
        
        Args:
            player_id: Player identifier
            
        Returns:
            bool: True if profile was deleted successfully
        """
        if not self.driver:
            raise PlayerProfileRepositoryError("Not connected to Neo4j")
        
        query = """
        MATCH (p:PlayerProfile {player_id: $player_id})
        OPTIONAL MATCH (p)-[:HAS_THERAPEUTIC_PREFERENCES]->(tp:TherapeuticPreferences)
        OPTIONAL MATCH (p)-[:HAS_PRIVACY_SETTINGS]->(ps:PrivacySettings)
        OPTIONAL MATCH (p)-[:HAS_PROGRESS_SUMMARY]->(pr:ProgressSummary)
        DETACH DELETE p, tp, ps, pr
        RETURN count(p) as deleted_count
        """
        
        try:
            with self.driver.session() as session:
                result = session.run(query, player_id=player_id)
                record = result.single()
                
                if record and record["deleted_count"] > 0:
                    logger.info(f"Deleted player profile: {player_id}")
                    return True
                else:
                    logger.warning(f"Player profile not found for deletion: {player_id}")
                    return False
                    
        except Exception as e:
            logger.error(f"Error deleting player profile {player_id}: {e}")
            raise PlayerProfileRepositoryError(f"Error deleting player profile: {e}")
    
    def get_player_by_username(self, username: str) -> Optional[PlayerProfile]:
        """
        Retrieve a player profile by username.
        
        Args:
            username: Player username
            
        Returns:
            Optional[PlayerProfile]: Player profile if found, None otherwise
        """
        if not self.driver:
            raise PlayerProfileRepositoryError("Not connected to Neo4j")
        
        query = """
        MATCH (p:PlayerProfile {username: $username})
        RETURN p.player_id as player_id
        """
        
        try:
            with self.driver.session() as session:
                result = session.run(query, username=username)
                record = result.single()
                
                if record:
                    return self.get_player_profile(record["player_id"])
                else:
                    return None
                    
        except Exception as e:
            logger.error(f"Error retrieving player by username {username}: {e}")
            raise PlayerProfileRepositoryError(f"Error retrieving player by username: {e}")
    
    def get_player_by_email(self, email: str) -> Optional[PlayerProfile]:
        """
        Retrieve a player profile by email.
        
        Args:
            email: Player email
            
        Returns:
            Optional[PlayerProfile]: Player profile if found, None otherwise
        """
        if not self.driver:
            raise PlayerProfileRepositoryError("Not connected to Neo4j")
        
        query = """
        MATCH (p:PlayerProfile {email: $email})
        RETURN p.player_id as player_id
        """
        
        try:
            with self.driver.session() as session:
                result = session.run(query, email=email)
                record = result.single()
                
                if record:
                    return self.get_player_profile(record["player_id"])
                else:
                    return None
                    
        except Exception as e:
            logger.error(f"Error retrieving player by email {email}: {e}")
            raise PlayerProfileRepositoryError(f"Error retrieving player by email: {e}")
    
    def list_active_players(self, limit: int = 100) -> List[PlayerProfile]:
        """
        List active player profiles.
        
        Args:
            limit: Maximum number of profiles to return
            
        Returns:
            List[PlayerProfile]: List of active player profiles
        """
        if not self.driver:
            raise PlayerProfileRepositoryError("Not connected to Neo4j")
        
        query = """
        MATCH (p:PlayerProfile {is_active: true})
        RETURN p.player_id as player_id
        ORDER BY p.last_login DESC
        LIMIT $limit
        """
        
        try:
            with self.driver.session() as session:
                result = session.run(query, limit=limit)
                player_ids = [record["player_id"] for record in result]
                
                profiles = []
                for player_id in player_ids:
                    profile = self.get_player_profile(player_id)
                    if profile:
                        profiles.append(profile)
                
                return profiles
                
        except Exception as e:
            logger.error(f"Error listing active players: {e}")
            raise PlayerProfileRepositoryError(f"Error listing active players: {e}")
    
    def username_exists(self, username: str) -> bool:
        """
        Check if a username already exists.
        
        Args:
            username: Username to check
            
        Returns:
            bool: True if username exists
        """
        if not self.driver:
            raise PlayerProfileRepositoryError("Not connected to Neo4j")
        
        query = """
        MATCH (p:PlayerProfile {username: $username})
        RETURN count(p) > 0 as exists
        """
        
        try:
            with self.driver.session() as session:
                result = session.run(query, username=username)
                record = result.single()
                return record["exists"] if record else False
                
        except Exception as e:
            logger.error(f"Error checking username existence {username}: {e}")
            raise PlayerProfileRepositoryError(f"Error checking username existence: {e}")
    
    def email_exists(self, email: str) -> bool:
        """
        Check if an email already exists.
        
        Args:
            email: Email to check
            
        Returns:
            bool: True if email exists
        """
        if not self.driver:
            raise PlayerProfileRepositoryError("Not connected to Neo4j")
        
        query = """
        MATCH (p:PlayerProfile {email: $email})
        RETURN count(p) > 0 as exists
        """
        
        try:
            with self.driver.session() as session:
                result = session.run(query, email=email)
                record = result.single()
                return record["exists"] if record else False
                
        except Exception as e:
            logger.error(f"Error checking email existence {email}: {e}")
            raise PlayerProfileRepositoryError(f"Error checking email existence: {e}")


# Utility functions for player profile repository operations
def create_player_profile_repository(uri: str = "bolt://localhost:7687", username: str = "neo4j", password: str = "password") -> PlayerProfileRepository:
    """
    Create and connect a player profile repository.
    
    Args:
        uri: Neo4j connection URI
        username: Neo4j username
        password: Neo4j password
        
    Returns:
        PlayerProfileRepository: Connected repository instance
    """
    repository = PlayerProfileRepository(uri, username, password)
    repository.connect()
    return repository<|MERGE_RESOLUTION|>--- conflicted
+++ resolved
@@ -354,41 +354,6 @@
                         progress_summary.favorite_therapeutic_approach = TherapeuticApproach(fav_approach)
 
                     progress_summary.most_effective_world_type = progress_summary_data.get("most_effective_world_type")
-<<<<<<< HEAD
-                    
-                    last_session_str = progress_summary_data.get("last_session_date")
-                    if last_session_str:
-                        progress_summary.last_session_date = datetime.fromisoformat(last_session_str)
-                    
-                    next_session_str = progress_summary_data.get("next_recommended_session")
-                    if next_session_str:
-                        progress_summary.next_recommended_session = datetime.fromisoformat(next_session_str)
-                
-                # Defensive parsing for datetimes and JSON
-                def _to_dt_profile(val):
-                    if val is None:
-                        return None
-                    if isinstance(val, datetime):
-                        return val
-                    if isinstance(val, str):
-                        try:
-                            return datetime.fromisoformat(val)
-                        except Exception:
-                            return None
-                    return None
-
-                created_at_dt = _to_dt_profile(player_data.get("created_at")) or datetime.utcnow()
-                last_login_dt = _to_dt_profile(player_data.get("last_login")) if player_data.get("last_login") else None
-
-                _active_raw = player_data.get("active_sessions", "{}")
-                if isinstance(_active_raw, str):
-                    try:
-                        _active_parsed = json.loads(_active_raw)
-                    except Exception:
-                        _active_parsed = {}
-                else:
-                    _active_parsed = _active_raw or {}
-=======
 
                     def _to_datetime(val):
                         if isinstance(val, datetime):
@@ -418,7 +383,6 @@
                     parsed_next = _to_datetime(next_session_val)
                     if parsed_next:
                         progress_summary.next_recommended_session = parsed_next
->>>>>>> 8510dab6
 
                 # Reconstruct player profile
                 def _to_dt_profile(val):
