--- conflicted
+++ resolved
@@ -429,30 +429,6 @@
                 f"Unexpected error during player profile auto-creation: {e}",
                 exc_info=True,
             )
-<<<<<<< HEAD
-        # Auto-initialize default character and world for new players (Issue #60)
-        try:
-            from ...services.default_character_world_service import (
-                DefaultCharacterWorldService,
-            )
-
-            default_service = DefaultCharacterWorldService()
-            character_id, world_id, session_id = (
-                default_service.initialize_default_character_and_world(player_id)
-            )
-            if character_id:
-                logger.debug(
-                    f"Auto-initialized default character {character_id}, world {world_id}, and session {session_id} for player {player_id}"
-                )
-        except Exception as e:
-            logger.warning(
-                f"Failed to auto-initialize default character/world for player {player_id}: {e}",
-                exc_info=True,
-            )
-            # Don't block login if character/world initialization fails
-
-=======
->>>>>>> 8b1ea815
         finally:
             # Record player profile auto-creation metrics
             if autocreation_start_time is not None:
