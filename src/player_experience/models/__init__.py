"""
Data models for the Player Experience Interface.

This module contains all data models used in the player experience system,
including player profiles, characters, worlds, and session management.
"""

from .character import (
    Character,
    CharacterAppearance,
    CharacterBackground,
    CharacterCreationData,
    CharacterUpdates,
    TherapeuticGoal,
    TherapeuticProfile,
)
from .enums import (
    CrisisType,
    DifficultyLevel,
    IntensityLevel,
    ProgressMarkerType,
    SessionStatus,
    TherapeuticApproach,
)
from .player import (
    CrisisContactInfo,
    PlayerProfile,
    PrivacySettings,
<<<<<<< HEAD
    ProgressSummary as PlayerProgressSummary,
=======
>>>>>>> 8b1ea815
    TherapeuticPreferences,
)
from .player import ProgressSummary as PlayerProgressSummary
from .progress import (
    EngagementMetrics,
    Milestone,
    ProgressHighlight,
    ProgressSummary,
    ProgressVizSeries,
    TherapeuticEffectivenessReport,
    TherapeuticMetric,
)
from .session import (
    PlayerDashboard,
    ProgressMarker,
    Recommendation,
    SessionContext,
    SessionSummary,
    TherapeuticSettings,
)
from .therapeutic_settings import (
    EnhancedTherapeuticSettings,
    SettingsConflict,
    SettingsConflictType,
    SettingsMigrationManager,
    SettingsValidationLevel,
    TherapeuticBoundary,
    TherapeuticPreferencesValidator,
    TherapeuticSettingsVersion,
)
from .world import (
    CompatibilityFactor,
    CompatibilityReport,
    CustomizedWorld,
    WorldDetails,
    WorldParameters,
    WorldPrerequisite,
    WorldSummary,
)

__all__ = [
    # Player models
    "PlayerProfile",
    "TherapeuticPreferences",
    "PrivacySettings",
    "CrisisContactInfo",
    "PlayerProgressSummary",
    # Character models
    "Character",
    "CharacterAppearance",
    "CharacterBackground",
    "TherapeuticProfile",
    "TherapeuticGoal",
    "CharacterCreationData",
    "CharacterUpdates",
    # World models
    "WorldSummary",
    "WorldDetails",
    "WorldParameters",
    "CompatibilityReport",
    "CompatibilityFactor",
    "WorldPrerequisite",
    "CustomizedWorld",
    # Session models
    "SessionContext",
    "PlayerDashboard",
    "SessionSummary",
    "TherapeuticSettings",
    "ProgressMarker",
    "Recommendation",
    # Enhanced therapeutic settings models
    "EnhancedTherapeuticSettings",
    "TherapeuticBoundary",
    "SettingsConflict",
    "TherapeuticSettingsVersion",
    "TherapeuticPreferencesValidator",
    "SettingsMigrationManager",
    "SettingsConflictType",
    "SettingsValidationLevel",
    # Progress models
    "ProgressSummary",
    "ProgressHighlight",
    "Milestone",
    "EngagementMetrics",
    "TherapeuticMetric",
    "TherapeuticEffectivenessReport",
    "ProgressVizSeries",
    # Enums
    "IntensityLevel",
    "TherapeuticApproach",
    "DifficultyLevel",
    "CrisisType",
    "SessionStatus",
    "ProgressMarkerType",
]<|MERGE_RESOLUTION|>--- conflicted
+++ resolved
@@ -26,10 +26,6 @@
     CrisisContactInfo,
     PlayerProfile,
     PrivacySettings,
-<<<<<<< HEAD
-    ProgressSummary as PlayerProgressSummary,
-=======
->>>>>>> 8b1ea815
     TherapeuticPreferences,
 )
 from .player import ProgressSummary as PlayerProgressSummary
