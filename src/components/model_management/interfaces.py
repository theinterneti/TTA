"""
Core interfaces for the Model Management System.

This module defines the fundamental interfaces and enums used throughout
the model management system.
"""

from abc import ABC, abstractmethod
from collections.abc import AsyncGenerator
from dataclasses import dataclass, field
from enum import Enum
from typing import Any


class ProviderType(Enum):
    """Types of model providers supported by the system."""

    LOCAL = "local"
    OPENROUTER = "openrouter"
    OLLAMA = "ollama"
    LM_STUDIO = "lm_studio"
    CUSTOM_API = "custom_api"


class TaskType(Enum):
    """Types of tasks that models can perform."""

    NARRATIVE_GENERATION = "narrative_generation"
    DIALOGUE_GENERATION = "dialogue_generation"
    CHARACTER_DEVELOPMENT = "character_development"
    THERAPEUTIC_RESPONSE = "therapeutic_response"
    WORLD_BUILDING = "world_building"
    CHOICE_GENERATION = "choice_generation"
    CONSEQUENCE_ANALYSIS = "consequence_analysis"
    GENERAL_CHAT = "general_chat"


class ModelStatus(Enum):
    """Status of a model instance."""

    UNKNOWN = "unknown"
    AVAILABLE = "available"
    LOADING = "loading"
    READY = "ready"
    BUSY = "busy"
    ERROR = "error"
    OFFLINE = "offline"


@dataclass
class ModelRequirements:
    """Requirements for model selection."""

    task_type: TaskType
    max_latency_ms: int | None = None
    min_quality_score: float | None = None
    max_cost_per_token: float | None = None
    required_capabilities: list[str] = field(default_factory=list)
    context_length_needed: int | None = None
    therapeutic_safety_required: bool = True


@dataclass
class ModelInfo:
    """Information about an available model."""

    model_id: str
    name: str
    provider_type: ProviderType
    description: str = ""
    context_length: int | None = None
    cost_per_token: float | None = None
    is_free: bool = False
    capabilities: list[str] = field(default_factory=list)
    therapeutic_safety_score: float | None = None
    performance_score: float | None = None

    def __post_init__(self):
        if self.capabilities is None:
            self.capabilities = []


@dataclass
class GenerationRequest:
    """Request for text generation."""

    prompt: str
    max_tokens: int | None = None
    temperature: float | None = None
    top_p: float | None = None
    stop_sequences: list[str] | None = None
    stream: bool = False
    metadata: dict[str, Any] | None = None

    def __post_init__(self):
        if self.metadata is None:
            self.metadata = {}


@dataclass
class GenerationResponse:
    """Response from text generation."""

    text: str
    model_id: str
    usage: dict[str, int] | None = None
    latency_ms: float | None = None
    metadata: dict[str, Any] | None = None

    def __post_init__(self):
        if self.metadata is None:
            self.metadata = {}


class IModelInstance(ABC):
    """Interface for a model instance that can generate text."""

    @property
    @abstractmethod
    def model_id(self) -> str:
        """Get the model identifier."""
        pass

    @property
    @abstractmethod
    def status(self) -> ModelStatus:
        """Get the current status of the model."""
        pass

    @abstractmethod
    async def generate(self, request: GenerationRequest) -> GenerationResponse:
        """Generate text based on the request."""
        pass

    @abstractmethod
    def generate_stream(self, request: GenerationRequest) -> AsyncGenerator[str, None]:
        """Generate text as a stream."""
        ...

    @abstractmethod
    async def health_check(self) -> bool:
        """Check if the model is healthy and responsive."""
        pass

    @abstractmethod
    async def get_metrics(self) -> dict[str, Any]:
        """Get performance metrics for this model instance."""
        pass


class IModelProvider(ABC):
    """Interface for model providers."""

    @property
    @abstractmethod
    def provider_type(self) -> ProviderType:
        """Get the provider type."""
        pass

    @abstractmethod
    async def initialize(self, config: dict[str, Any]) -> bool:
        """Initialize the provider with configuration."""
        pass

    @abstractmethod
    async def get_available_models(
        self, filters: dict[str, Any] | None = None
    ) -> list[ModelInfo]:
        """Get list of available models from this provider."""
        pass

    @abstractmethod
    async def load_model(
        self, model_id: str, config: dict[str, Any] | None = None
    ) -> IModelInstance:
        """Load a specific model and return an instance."""
        pass

    @abstractmethod
    async def unload_model(self, model_id: str) -> bool:
        """Unload a specific model to free resources."""
        pass

    @abstractmethod
    async def health_check(self) -> bool:
        """Check if the provider is healthy and accessible."""
        pass

    @abstractmethod
    async def get_provider_metrics(self) -> dict[str, Any]:
        """Get metrics for this provider."""
        pass

    async def cleanup(self) -> None:
        """Cleanup provider resources. Optional method with default implementation."""
<<<<<<< HEAD
        pass
=======
        # Default implementation: no cleanup needed
        ...
>>>>>>> 8b1ea815

    async def get_free_models(self) -> list[ModelInfo]:
        """Get list of free models. Optional method with default implementation."""
        return []

    async def set_free_models_filter(
        self,
        show_free_only: bool = False,
        prefer_free: bool = True,
        max_cost_per_token: float = 0.001,
    ) -> None:
        """Enable/disable free models filter. Optional method with default implementation."""
<<<<<<< HEAD
        pass
=======
        # Default implementation: no filtering
        ...
>>>>>>> 8b1ea815

    async def get_filter_settings(self) -> dict[str, Any]:
        """Get current filter settings. Optional method with default implementation."""
        return {}


class IModelSelector(ABC):
    """Interface for model selection logic."""

    @abstractmethod
    async def select_model(self, requirements: ModelRequirements) -> ModelInfo | None:
        """Select the best model based on requirements."""
        pass

    @abstractmethod
    async def rank_models(
        self, models: list[ModelInfo], requirements: ModelRequirements
    ) -> list[ModelInfo]:
        """Rank models by suitability for the requirements."""
        pass

    @abstractmethod
    async def validate_model_compatibility(
        self, model_info: ModelInfo, requirements: ModelRequirements
    ) -> bool:
        """Check if a model is compatible with the requirements."""
        pass


class IHardwareDetector(ABC):
    """Interface for hardware detection and recommendations."""

    @abstractmethod
    async def detect_system_resources(self) -> dict[str, Any]:
        """Detect available system resources."""
        pass

    @abstractmethod
    async def recommend_models(self, task_type: TaskType) -> list[str]:
        """Recommend models based on available hardware."""
        pass

    @abstractmethod
    async def estimate_model_requirements(self, model_id: str) -> dict[str, Any]:
        """Estimate resource requirements for a specific model."""
        pass


class IPerformanceMonitor(ABC):
    """Interface for performance monitoring."""

    @abstractmethod
    async def record_metrics(self, model_id: str, metrics: dict[str, Any]) -> None:
        """Record performance metrics for a model."""
        pass

    @abstractmethod
    async def get_model_performance(
        self, model_id: str, timeframe_hours: int = 24
    ) -> dict[str, Any]:
        """Get performance metrics for a model over a timeframe."""
        pass

    @abstractmethod
    async def get_system_performance(self) -> dict[str, Any]:
        """Get overall system performance metrics."""
        pass


class IFallbackHandler(ABC):
    """Interface for fallback handling."""

    @abstractmethod
    async def get_fallback_model(
        self, failed_model_id: str, requirements: ModelRequirements
    ) -> ModelInfo | None:
        """Get a fallback model when the primary model fails."""
        pass

    @abstractmethod
    async def handle_model_failure(self, model_id: str, error: Exception) -> None:
        """Handle a model failure event."""
        pass<|MERGE_RESOLUTION|>--- conflicted
+++ resolved
@@ -193,12 +193,8 @@
 
     async def cleanup(self) -> None:
         """Cleanup provider resources. Optional method with default implementation."""
-<<<<<<< HEAD
-        pass
-=======
         # Default implementation: no cleanup needed
         ...
->>>>>>> 8b1ea815
 
     async def get_free_models(self) -> list[ModelInfo]:
         """Get list of free models. Optional method with default implementation."""
@@ -211,12 +207,8 @@
         max_cost_per_token: float = 0.001,
     ) -> None:
         """Enable/disable free models filter. Optional method with default implementation."""
-<<<<<<< HEAD
-        pass
-=======
         # Default implementation: no filtering
         ...
->>>>>>> 8b1ea815
 
     async def get_filter_settings(self) -> dict[str, Any]:
         """Get current filter settings. Optional method with default implementation."""
