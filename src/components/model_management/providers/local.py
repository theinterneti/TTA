--- conflicted
+++ resolved
@@ -317,13 +317,7 @@
 
             tokenizer = await asyncio.get_event_loop().run_in_executor(
                 None,
-<<<<<<< HEAD
-                lambda: AutoTokenizer.from_pretrained(  # nosec B615
-                    model_id, cache_dir=self._models_cache_dir, trust_remote_code=True
-                ),  # Revision pinning not needed for local cached models
-=======
                 lambda: AutoTokenizer.from_pretrained(model_id, **tokenizer_kwargs),  # nosec B615 - revision validated above
->>>>>>> 8b1ea815
             )
 
             # Set pad token if not present
@@ -357,13 +351,8 @@
 
             loaded_model = await asyncio.get_event_loop().run_in_executor(
                 None,
-<<<<<<< HEAD
-                lambda: AutoModelForCausalLM.from_pretrained(model_id, **model_kwargs),  # nosec B615
-            )  # Revision pinning not needed for local cached models
-=======
                 lambda: AutoModelForCausalLM.from_pretrained(model_id, **model_kwargs),  # nosec B615 - revision validated above
             )
->>>>>>> 8b1ea815
 
             # Move to device if not using device_map
             if not self._device_map and loaded_model:
