--- conflicted
+++ resolved
@@ -35,11 +35,7 @@
 from src.common.process_utils import run as safe_run
 
 from .component import Component, ComponentStatus
-<<<<<<< HEAD
-from .component_loader import FilesystemComponentLoader
-=======
 from .component_registry import ComponentRegistry
->>>>>>> 8b1ea815
 from .config import TTAConfig
 from .decorators import log_entry_exit, retry, timing_decorator, validate_args
 
@@ -78,37 +74,13 @@
 
         Args:
             config_path: Path to the configuration file. If None, uses default.
-<<<<<<< HEAD
-            component_loader: Optional component loader for dependency injection.
-                            If None, uses FilesystemComponentLoader with default paths.
-
-        Raises:
-            FileNotFoundError: If a repository path does not exist (when using
-                             FilesystemComponentLoader).
-=======
->>>>>>> 8b1ea815
         """
         self.config = TTAConfig(config_path)
         self.components: dict[str, Component] = {}
         self.root_dir = Path(__file__).parent.parent.parent
 
-<<<<<<< HEAD
-        # Initialize paths to repositories
-        self.tta_dev_path = self.root_dir / "tta.dev"
-        self.tta_prototype_path = self.root_dir / "tta.prototype"
-
-        # Use injected loader or create default filesystem loader
-        if component_loader is None:
-            component_loader = FilesystemComponentLoader(
-                config=self.config,
-                root_dir=self.root_dir,
-                tta_dev_path=self.tta_dev_path,
-                tta_prototype_path=self.tta_prototype_path,
-            )
-=======
         # Initialize component registry
         self.component_registry = ComponentRegistry(self.config, self.root_dir)
->>>>>>> 8b1ea815
 
         self.component_loader = component_loader
 
@@ -129,71 +101,6 @@
         This method imports core components that are not repository-specific.
         """
         # Import core components (like player experience)
-<<<<<<< HEAD
-        TTAOrchestrator._import_core_components(self)
-
-        logger.info(f"Imported {len(self.components)} components")
-
-    def has_component(self, name: str) -> bool:
-        """Return True if a component with the given name is registered."""
-        return name in self.components
-
-    def _import_core_components(self) -> None:
-        """
-        Import core components that are not repository-specific.
-        """
-        # Import player experience component if enabled
-        if self.config.get("player_experience.enabled", False):
-            try:
-                from src.components.player_experience_component import (  # noqa: PLC0415
-                    PlayerExperienceComponent,
-                )
-
-                comp = PlayerExperienceComponent(self.config)
-                self.components[comp.name] = comp
-                logger.info(f"Imported core component {comp.name}")
-            except Exception as e:
-                logger.error(f"Failed to import PlayerExperienceComponent: {e}")
-
-        # Import agent orchestration component if enabled
-        if self.config.get("agent_orchestration.enabled", False):
-            try:
-                from src.components.agent_orchestration_component import (  # noqa: PLC0415
-                    AgentOrchestrationComponent,
-                )
-
-                comp = AgentOrchestrationComponent(self.config)
-                self.components[comp.name] = comp
-                logger.info(f"Imported core component {comp.name}")
-            except Exception as e:
-                logger.error(f"Failed to import AgentOrchestrationComponent: {e}")
-
-        # Import other core components (docker, carbon, gameplay_loop) if they exist and are enabled
-        try:
-            from src.components.docker_component import DockerComponent  # noqa: PLC0415
-
-            if self.config.get("docker.enabled", False):
-                comp = DockerComponent(self.config)
-                self.components[comp.name] = comp
-                logger.info(f"Imported core component {comp.name}")
-        except Exception as e:
-            logger.debug(f"DockerComponent not available: {e}")
-
-        try:
-            from src.components.carbon_component import CarbonComponent  # noqa: PLC0415
-
-            if self.config.get("carbon.enabled", False):
-                comp = CarbonComponent(self.config)
-                self.components[comp.name] = comp
-                logger.info(f"Imported core component {comp.name}")
-        except Exception as e:
-            logger.debug(f"CarbonComponent not available: {e}")
-
-        try:
-            from src.components.gameplay_loop_component import (  # noqa: PLC0415
-                GameplayLoopComponent,
-            )
-=======
 
         for component_name in self.component_registry.get_registered_component_names():
             try:
@@ -209,7 +116,6 @@
                 logger.error(f"Failed to import component {component_name}: {e}")
 
         logger.info(f"Imported {len(self.components)} components")
->>>>>>> 8b1ea815
 
     def has_component(self, name: str) -> bool:
         """Return True if a component with the given name is registered."""
